--- conflicted
+++ resolved
@@ -8615,15 +8615,6 @@
 
 
 function loadTile( drawer, tile, time ) {
-<<<<<<< HEAD
-    tile.loading = drawer.loadImage(
-        tile.url,
-        function( image ){
-            onTileLoad( drawer, tile, time, image );
-        }
-    );
-}
-=======
     if( drawer.viewport.collectionMode ){
         drawer.midUpdate = false;
         onTileLoad( drawer, tile, time );
@@ -8635,8 +8626,7 @@
             }
         );
     }
-};
->>>>>>> 063bce81
+}
 
 function onTileLoad( drawer, tile, time, image ) {
     var insertionIndex,
