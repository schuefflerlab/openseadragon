/*
 * OpenSeadragon
 *
 * Copyright (C) 2009 CodePlex Foundation
 * Copyright (C) 2010-2024 OpenSeadragon contributors
 *
 * Redistribution and use in source and binary forms, with or without
 * modification, are permitted provided that the following conditions are
 * met:
 *
 * - Redistributions of source code must retain the above copyright notice,
 *   this list of conditions and the following disclaimer.
 *
 * - Redistributions in binary form must reproduce the above copyright
 *   notice, this list of conditions and the following disclaimer in the
 *   documentation and/or other materials provided with the distribution.
 *
 * - Neither the name of CodePlex Foundation nor the names of its
 *   contributors may be used to endorse or promote products derived from
 *   this software without specific prior written permission.
 *
 * THIS SOFTWARE IS PROVIDED BY THE COPYRIGHT HOLDERS AND CONTRIBUTORS
 * "AS IS" AND ANY EXPRESS OR IMPLIED WARRANTIES, INCLUDING, BUT NOT
 * LIMITED TO, THE IMPLIED WARRANTIES OF MERCHANTABILITY AND FITNESS FOR
 * A PARTICULAR PURPOSE ARE DISCLAIMED.  IN NO EVENT SHALL THE COPYRIGHT
 * OWNER OR CONTRIBUTORS BE LIABLE FOR ANY DIRECT, INDIRECT, INCIDENTAL,
 * SPECIAL, EXEMPLARY, OR CONSEQUENTIAL DAMAGES (INCLUDING, BUT NOT LIMITED
 * TO, PROCUREMENT OF SUBSTITUTE GOODS OR SERVICES; LOSS OF USE, DATA, OR
 * PROFITS; OR BUSINESS INTERRUPTION) HOWEVER CAUSED AND ON ANY THEORY OF
 * LIABILITY, WHETHER IN CONTRACT, STRICT LIABILITY, OR TORT (INCLUDING
 * NEGLIGENCE OR OTHERWISE) ARISING IN ANY WAY OUT OF THE USE OF THIS
 * SOFTWARE, EVEN IF ADVISED OF THE POSSIBILITY OF SUCH DAMAGE.
 */

/*
 * Portions of this source file taken from jQuery:
 *
 * Copyright 2011 John Resig
 *
 * Permission is hereby granted, free of charge, to any person obtaining
 * a copy of this software and associated documentation files (the
 * "Software"), to deal in the Software without restriction, including
 * without limitation the rights to use, copy, modify, merge, publish,
 * distribute, sublicense, and/or sell copies of the Software, and to
 * permit persons to whom the Software is furnished to do so, subject to
 * the following conditions:
 *
 * The above copyright notice and this permission notice shall be
 * included in all copies or substantial portions of the Software.
 *
 * THE SOFTWARE IS PROVIDED "AS IS", WITHOUT WARRANTY OF ANY KIND,
 * EXPRESS OR IMPLIED, INCLUDING BUT NOT LIMITED TO THE WARRANTIES OF
 * MERCHANTABILITY, FITNESS FOR A PARTICULAR PURPOSE AND
 * NONINFRINGEMENT. IN NO EVENT SHALL THE AUTHORS OR COPYRIGHT HOLDERS BE
 * LIABLE FOR ANY CLAIM, DAMAGES OR OTHER LIABILITY, WHETHER IN AN ACTION
 * OF CONTRACT, TORT OR OTHERWISE, ARISING FROM, OUT OF OR IN CONNECTION
 * WITH THE SOFTWARE OR THE USE OR OTHER DEALINGS IN THE SOFTWARE.
 */

/*
 * Portions of this source file taken from mattsnider.com:
 *
 * Copyright (c) 2006-2013 Matt Snider
 *
 * Permission is hereby granted, free of charge, to any person obtaining a
 * copy of this software and associated documentation files (the "Software"),
 * to deal in the Software without restriction, including without limitation
 * the rights to use, copy, modify, merge, publish, distribute, sublicense,
 * and/or sell copies of the Software, and to permit persons to whom the
 * Software is furnished to do so, subject to the following conditions:
 *
 * The above copyright notice and this permission notice shall be included
 * in all copies or substantial portions of the Software.
 *
 * THE SOFTWARE IS PROVIDED "AS IS", WITHOUT WARRANTY OF ANY KIND, EXPRESS
 * OR IMPLIED, INCLUDING BUT NOT LIMITED TO THE WARRANTIES OF
 * MERCHANTABILITY, FITNESS FOR A PARTICULAR PURPOSE AND NONINFRINGEMENT.
 * IN NO EVENT SHALL THE AUTHORS OR COPYRIGHT HOLDERS BE LIABLE FOR ANY
 * CLAIM, DAMAGES OR OTHER LIABILITY, WHETHER IN AN ACTION OF CONTRACT, TORT
 * OR OTHERWISE, ARISING FROM, OUT OF OR IN CONNECTION WITH THE SOFTWARE OR
 * THE USE OR OTHER DEALINGS IN THE SOFTWARE.
 */


/**
 * @namespace OpenSeadragon
 * @version <%= pkg.name %> <%= pkg.version %>
 * @classdesc The root namespace for OpenSeadragon.  All utility methods
 * and classes are defined on or below this namespace.
 *
 */


// Typedefs

 /**
  * All required and optional settings for instantiating a new instance of an OpenSeadragon image viewer.
  *
  * @typedef {Object} Options
  * @memberof OpenSeadragon
  *
  * @property {String} id
  *     Id of the element to append the viewer's container element to. If not provided, the 'element' property must be provided.
  *     If both the element and id properties are specified, the viewer is appended to the element provided in the element property.
  *
  * @property {Element} element
  *     The element to append the viewer's container element to. If not provided, the 'id' property must be provided.
  *     If both the element and id properties are specified, the viewer is appended to the element provided in the element property.
  *
  * @property {Array|String|Function|Object} [tileSources=null]
  *     Tile source(s) to open initially. This is a complex parameter; see
  *     {@link OpenSeadragon.Viewer#open} for details.
  *
  * @property {Number} [tabIndex=0]
  *     Tabbing order index to assign to the viewer element. Positive values are selected in increasing order. When tabIndex is 0
  *     source order is used. A negative value omits the viewer from the tabbing order.
  *
  * @property {Array} overlays Array of objects defining permanent overlays of
  *     the viewer. The overlays added via this option and later removed with
  *     {@link OpenSeadragon.Viewer#removeOverlay} will be added back when a new
  *     image is opened.
  *     To add overlays which can be definitively removed, one must use
  *     {@link OpenSeadragon.Viewer#addOverlay}
  *     If displaying a sequence of images, the overlays can be associated
  *     with a specific page by passing the overlays array to the page's
  *     tile source configuration.
  *     Expected properties:
  *     * x, y, (or px, py for pixel coordinates) to define the location.
  *     * width, height in point if using x,y or in pixels if using px,py. If width
  *       and height are specified, the overlay size is adjusted when zooming,
  *       otherwise the size stays the size of the content (or the size defined by CSS).
  *     * className to associate a class to the overlay
  *     * id to set the overlay element. If an element with this id already exists,
  *       it is reused, otherwise it is created. If not specified, a new element is
  *       created.
  *     * placement a string to define the relative position to the viewport.
  *       Only used if no width and height are specified. Default: 'TOP_LEFT'.
  *       See {@link OpenSeadragon.Placement} for possible values.
  *
  * @property {String} [xmlPath=null]
  *     <strong>DEPRECATED</strong>. A relative path to load a DZI file from the server.
  *     Prefer the newer Options.tileSources.
  *
  * @property {String} [prefixUrl='/images/']
  *     Prepends the prefixUrl to navImages paths, which is very useful
  *     since the default paths are rarely useful for production
  *     environments.
  *
  * @property {OpenSeadragon.NavImages} [navImages]
  *     An object with a property for each button or other built-in navigation
  *     control, eg the current 'zoomIn', 'zoomOut', 'home', and 'fullpage'.
  *     Each of those in turn provides an image path for each state of the button
  *     or navigation control, eg 'REST', 'GROUP', 'HOVER', 'PRESS'. Finally the
  *     image paths, by default assume there is a folder on the servers root path
  *     called '/images', eg '/images/zoomin_rest.png'.  If you need to adjust
  *     these paths, prefer setting the option.prefixUrl rather than overriding
  *     every image path directly through this setting.
  *
  * @property {Boolean} [debugMode=false]
  *     TODO: provide an in-screen panel providing event detail feedback.
  *
  * @property {String} [debugGridColor=['#437AB2', '#1B9E77', '#D95F02', '#7570B3', '#E7298A', '#66A61E', '#E6AB02', '#A6761D', '#666666']]
  *     The colors of grids in debug mode. Each tiled image's grid uses a consecutive color.
  *     If there are more tiled images than provided colors, the color vector is recycled.
  *
  * @property {Boolean} [silenceMultiImageWarnings=false]
  *     Silences warnings when calling viewport coordinate functions with multi-image.
  *     Useful when you're overlaying multiple images on top of one another.
  *
  * @property {Number} [blendTime=0]
  *     Specifies the duration of animation as higher or lower level tiles are
  *     replacing the existing tile.
  *
  * @property {Boolean} [alwaysBlend=false]
  *     Forces the tile to always blend.  By default the tiles skip blending
  *     when the blendTime is surpassed and the current animation frame would
  *     not complete the blend.
  *
  * @property {Boolean} [autoHideControls=true]
  *     If the user stops interacting with the viewport, fade the navigation
  *     controls.  Useful for presentation since the controls are by default
  *     floated on top of the image the user is viewing.
  *
  * @property {Boolean} [immediateRender=false]
  *     Render the best closest level first, ignoring the lowering levels which
  *     provide the effect of very blurry to sharp. It is recommended to change
  *     setting to true for mobile devices.
  *
  * @property {Number} [defaultZoomLevel=0]
  *     Zoom level to use when image is first opened or the home button is clicked.
  *     If 0, adjusts to fit viewer.
  *
  * @property {String|DrawerImplementation|Array} [drawer = ['webgl', 'canvas', 'html']]
  *     Which drawer to use. Valid strings are 'webgl', 'canvas', and 'html'. Valid drawer
  *     implementations are constructors of classes that extend OpenSeadragon.DrawerBase.
  *     An array of strings and/or constructors can be used to indicate the priority
  *     of different implementations, which will be tried in order based on browser support.
  *
  * @property {Object} drawerOptions
  *     Options to pass to the selected drawer implementation. For details
  *     please see {@link OpenSeadragon.DrawerOptions}.
  *
  * @property {Number} [opacity=1]
  *     Default proportional opacity of the tiled images (1=opaque, 0=hidden)
  *     Hidden images do not draw and only load when preloading is allowed.
  *
  * @property {Boolean} [preload=false]
  *     Default switch for loading hidden images (true loads, false blocks)
  *
  * @property {String} [compositeOperation=null]
  *     Valid values are 'source-over', 'source-atop', 'source-in', 'source-out',
  *     'destination-over', 'destination-atop', 'destination-in', 'destination-out',
  *     'lighter', 'difference', 'copy', 'xor', etc.
  *     For complete list of modes, please @see {@link https://developer.mozilla.org/en-US/docs/Web/API/CanvasRenderingContext2D/globalCompositeOperation/ globalCompositeOperation}
  *
  * @property {Boolean} [imageSmoothingEnabled=true]
  *     Image smoothing for canvas rendering (only if the canvas drawer is used). Note: Ignored
  *     by some (especially older) browsers which do not support this canvas property.
  *     This property can be changed in {@link Viewer.DrawerBase.setImageSmoothingEnabled}.
  *
  * @property {String|CanvasGradient|CanvasPattern|Function} [placeholderFillStyle=null]
  *     Draws a colored rectangle behind the tile if it is not loaded yet.
  *     You can pass a CSS color value like "#FF8800".
  *     When passing a function the tiledImage and canvas context are available as argument which is useful when you draw a gradient or pattern.
  *
  * @property {Object} [subPixelRoundingForTransparency=null]
  *     Determines when subpixel rounding should be applied for tiles when rendering images that support transparency.
  *     This property is a subpixel rounding enum values dictionary [{@link BROWSERS}] --> {@link SUBPIXEL_ROUNDING_OCCURRENCES}.
  *     The key is a {@link BROWSERS} value, and the value is one of {@link SUBPIXEL_ROUNDING_OCCURRENCES},
  *     indicating, for a given browser, when to apply subpixel rounding.
  *     Key '*' is the fallback value for any browser not specified in the dictionary.
  *     This property has a simple mode, and one can set it directly to
  *     {@link SUBPIXEL_ROUNDING_OCCURRENCES.NEVER}, {@link SUBPIXEL_ROUNDING_OCCURRENCES.ONLY_AT_REST} or {@link SUBPIXEL_ROUNDING_OCCURRENCES.ALWAYS}
  *     in order to apply this rule for all browser. The values {@link SUBPIXEL_ROUNDING_OCCURRENCES.ALWAYS} would be equivalent to { '*', SUBPIXEL_ROUNDING_OCCURRENCES.ALWAYS }.
  *     The default is {@link SUBPIXEL_ROUNDING_OCCURRENCES.NEVER} for all browsers, for backward compatibility reason.
  *
  * @property {Number} [degrees=0]
  *     Initial rotation.
  *
  * @property {Boolean} [flipped=false]
  *     Initial flip state.
  *
  * @property {Number} [minZoomLevel=null]
  *
  * @property {Number} [maxZoomLevel=null]
  *
  * @property {Boolean} [homeFillsViewer=false]
  *     Make the 'home' button fill the viewer and clip the image, instead
  *     of fitting the image to the viewer and letterboxing.
  *
  * @property {Boolean} [panHorizontal=true]
  *     Allow horizontal pan.
  *
  * @property {Boolean} [panVertical=true]
  *     Allow vertical pan.
  *
  * @property {Boolean} [constrainDuringPan=false]
  *
  * @property {Boolean} [wrapHorizontal=false]
  *     Set to true to force the image to wrap horizontally within the viewport.
  *     Useful for maps or images representing the surface of a sphere or cylinder.
  *
  * @property {Boolean} [wrapVertical=false]
  *     Set to true to force the image to wrap vertically within the viewport.
  *     Useful for maps or images representing the surface of a sphere or cylinder.
  *
  * @property {Number} [minZoomImageRatio=0.9]
  *     The minimum percentage ( expressed as a number between 0 and 1 ) of
  *     the viewport height or width at which the zoom out will be constrained.
  *     Setting it to 0, for example will allow you to zoom out infinity.
  *
  * @property {Number} [maxZoomPixelRatio=1.1]
  *     The maximum ratio to allow a zoom-in to affect the highest level pixel
  *     ratio. This can be set to Infinity to allow 'infinite' zooming into the
  *     image though it is less effective visually if the HTML5 Canvas is not
  *     available on the viewing device.
  *
  * @property {Number} [smoothTileEdgesMinZoom=1.1]
  *     A zoom percentage ( where 1 is 100% ) of the highest resolution level.
  *     When zoomed in beyond this value alternative compositing will be used to
  *     smooth out the edges between tiles. This will have a performance impact.
  *     Can be set to Infinity to turn it off.
  *     Note: This setting is ignored on iOS devices due to a known bug (See {@link https://github.com/openseadragon/openseadragon/issues/952})
  *
  * @property {Boolean} [iOSDevice=?]
  *     True if running on an iOS device, false otherwise.
  *     Used to disable certain features that behave differently on iOS devices.
  *
  * @property {Boolean} [autoResize=true]
  *     Set to false to prevent polling for viewer size changes. Useful for providing custom resize behavior.
  *
  * @property {Boolean} [preserveImageSizeOnResize=false]
  *     Set to true to have the image size preserved when the viewer is resized. This requires autoResize=true (default).
  *
  * @property {Number} [minScrollDeltaTime=50]
  *     Number of milliseconds between canvas-scroll events. This value helps normalize the rate of canvas-scroll
  *     events between different devices, causing the faster devices to slow down enough to make the zoom control
  *     more manageable.
  *
  * @property {Number} [rotationIncrement=90]
  *     The number of degrees to rotate right or left when the rotate buttons or keyboard shortcuts are activated.
  *
  * @property {Number} [maxTilesPerFrame=1]
  *     The number of tiles loaded per frame. As the frame rate of the client's machine is usually high (e.g., 50 fps),
  *     one tile per frame should be a good choice. However, for large screens or lower frame rates, the number of
  *     loaded tiles per frame can be adjusted here. Reasonable values might be 2 or 3 tiles per frame.
  *     (Note that the actual frame rate is given by the client's browser and machine).
  *
  * @property {Number} [pixelsPerWheelLine=40]
  *     For pixel-resolution scrolling devices, the number of pixels equal to one scroll line.
  *
  * @property {Number} [pixelsPerArrowPress=40]
  *     The number of pixels viewport moves when an arrow key is pressed.
  *
  * @property {Number} [visibilityRatio=0.5]
  *     The percentage ( as a number from 0 to 1 ) of the source image which
  *     must be kept within the viewport.  If the image is dragged beyond that
  *     limit, it will 'bounce' back until the minimum visibility ratio is
  *     achieved.  Setting this to 0 and wrapHorizontal ( or wrapVertical ) to
  *     true will provide the effect of an infinitely scrolling viewport.
  *
  * @property {Object} [viewportMargins={}]
  *     Pushes the "home" region in from the sides by the specified amounts.
  *     Possible subproperties (Numbers, in screen coordinates): left, top, right, bottom.
  *
  * @property {Number} [imageLoaderLimit=0]
  *     The maximum number of image requests to make concurrently. By default
  *     it is set to 0 allowing the browser to make the maximum number of
  *     image requests in parallel as allowed by the browsers policy.
  *
  * @property {Number} [clickTimeThreshold=300]
  *      The number of milliseconds within which a pointer down-up event combination
  *      will be treated as a click gesture.
  *
  * @property {Number} [clickDistThreshold=5]
  *      The maximum distance allowed between a pointer down event and a pointer up event
  *      to be treated as a click gesture.
  *
  * @property {Number} [dblClickTimeThreshold=300]
  *      The number of milliseconds within which two pointer down-up event combinations
  *      will be treated as a double-click gesture.
  *
  * @property {Number} [dblClickDistThreshold=20]
  *      The maximum distance allowed between two pointer click events
  *      to be treated as a double-click gesture.
  *
  * @property {Number} [springStiffness=6.5]
  *
  * @property {Number} [animationTime=1.2]
  *     Specifies the animation duration per each {@link OpenSeadragon.Spring}
  *     which occur when the image is dragged, zoomed or rotated.
  *
  * @property {OpenSeadragon.GestureSettings} [gestureSettingsMouse]
  *     Settings for gestures generated by a mouse pointer device. (See {@link OpenSeadragon.GestureSettings})
  * @property {Boolean} [gestureSettingsMouse.dragToPan=true] - Pan on drag gesture
  * @property {Boolean} [gestureSettingsMouse.scrollToZoom=true] - Zoom on scroll gesture
  * @property {Boolean} [gestureSettingsMouse.clickToZoom=true] - Zoom on click gesture
  * @property {Boolean} [gestureSettingsMouse.dblClickToZoom=false] - Zoom on double-click gesture. Note: If set to true
  *     then clickToZoom should be set to false to prevent multiple zooms.
  * @property {Boolean} [gestureSettingsMouse.dblClickDragToZoom=false] - Zoom on dragging through
  * double-click gesture ( single click and next click to drag).  Note: If set to true
  *     then clickToZoom should be set to false to prevent multiple zooms.
  * @property {Boolean} [gestureSettingsMouse.pinchToZoom=false] - Zoom on pinch gesture
  * @property {Boolean} [gestureSettingsMouse.zoomToRefPoint=true] - If zoomToRefPoint is true, the zoom is centered at the pointer position. Otherwise,
  *     the zoom is centered at the canvas center.
  * @property {Boolean} [gestureSettingsMouse.flickEnabled=false] - Enable flick gesture
  * @property {Number} [gestureSettingsMouse.flickMinSpeed=120] - If flickEnabled is true, the minimum speed to initiate a flick gesture (pixels-per-second)
  * @property {Number} [gestureSettingsMouse.flickMomentum=0.25] - If flickEnabled is true, the momentum factor for the flick gesture
  * @property {Boolean} [gestureSettingsMouse.pinchRotate=false] - If pinchRotate is true, the user will have the ability to rotate the image using their fingers.
  *
  * @property {OpenSeadragon.GestureSettings} [gestureSettingsTouch]
  *     Settings for gestures generated by a touch pointer device. (See {@link OpenSeadragon.GestureSettings})
  * @property {Boolean} [gestureSettingsTouch.dragToPan=true] - Pan on drag gesture
  * @property {Boolean} [gestureSettingsTouch.scrollToZoom=false] - Zoom on scroll gesture
  * @property {Boolean} [gestureSettingsTouch.clickToZoom=false] - Zoom on click gesture
  * @property {Boolean} [gestureSettingsTouch.dblClickToZoom=true] - Zoom on double-click gesture. Note: If set to true
  *     then clickToZoom should be set to false to prevent multiple zooms.
    * @property {Boolean} [gestureSettingsTouch.dblClickDragToZoom=true] - Zoom on dragging through
  * double-click gesture ( single click and next click to drag).  Note: If set to true
  *     then clickToZoom should be set to false to prevent multiple zooms.

  * @property {Boolean} [gestureSettingsTouch.pinchToZoom=true] - Zoom on pinch gesture
  * @property {Boolean} [gestureSettingsTouch.zoomToRefPoint=true] - If zoomToRefPoint is true, the zoom is centered at the pointer position. Otherwise,
  *     the zoom is centered at the canvas center.
  * @property {Boolean} [gestureSettingsTouch.flickEnabled=true] - Enable flick gesture
  * @property {Number} [gestureSettingsTouch.flickMinSpeed=120] - If flickEnabled is true, the minimum speed to initiate a flick gesture (pixels-per-second)
  * @property {Number} [gestureSettingsTouch.flickMomentum=0.25] - If flickEnabled is true, the momentum factor for the flick gesture
  * @property {Boolean} [gestureSettingsTouch.pinchRotate=false] - If pinchRotate is true, the user will have the ability to rotate the image using their fingers.
  *
  * @property {OpenSeadragon.GestureSettings} [gestureSettingsPen]
  *     Settings for gestures generated by a pen pointer device. (See {@link OpenSeadragon.GestureSettings})
  * @property {Boolean} [gestureSettingsPen.dragToPan=true] - Pan on drag gesture
  * @property {Boolean} [gestureSettingsPen.scrollToZoom=false] - Zoom on scroll gesture
  * @property {Boolean} [gestureSettingsPen.clickToZoom=true] - Zoom on click gesture
  * @property {Boolean} [gestureSettingsPen.dblClickToZoom=false] - Zoom on double-click gesture. Note: If set to true
  *     then clickToZoom should be set to false to prevent multiple zooms.
  * @property {Boolean} [gestureSettingsPen.pinchToZoom=false] - Zoom on pinch gesture
  * @property {Boolean} [gestureSettingsPen.zoomToRefPoint=true] - If zoomToRefPoint is true, the zoom is centered at the pointer position. Otherwise,
  *     the zoom is centered at the canvas center.
  * @property {Boolean} [gestureSettingsPen.flickEnabled=false] - Enable flick gesture
  * @property {Number} [gestureSettingsPen.flickMinSpeed=120] - If flickEnabled is true, the minimum speed to initiate a flick gesture (pixels-per-second)
  * @property {Number} [gestureSettingsPen.flickMomentum=0.25] - If flickEnabled is true, the momentum factor for the flick gesture
  * @property {Boolean} [gestureSettingsPen.pinchRotate=false] - If pinchRotate is true, the user will have the ability to rotate the image using their fingers.
  *
  * @property {OpenSeadragon.GestureSettings} [gestureSettingsUnknown]
  *     Settings for gestures generated by unknown pointer devices. (See {@link OpenSeadragon.GestureSettings})
  * @property {Boolean} [gestureSettingsUnknown.dragToPan=true] - Pan on drag gesture
  * @property {Boolean} [gestureSettingsUnknown.scrollToZoom=true] - Zoom on scroll gesture
  * @property {Boolean} [gestureSettingsUnknown.clickToZoom=false] - Zoom on click gesture
  * @property {Boolean} [gestureSettingsUnknown.dblClickToZoom=true] - Zoom on double-click gesture. Note: If set to true
  *     then clickToZoom should be set to false to prevent multiple zooms.
  * @property {Boolean} [gestureSettingsUnknown.dblClickDragToZoom=false] - Zoom on dragging through
  * double-click gesture ( single click and next click to drag).  Note: If set to true
  *     then clickToZoom should be set to false to prevent multiple zooms.
  * @property {Boolean} [gestureSettingsUnknown.pinchToZoom=true] - Zoom on pinch gesture
  * @property {Boolean} [gestureSettingsUnknown.zoomToRefPoint=true] - If zoomToRefPoint is true, the zoom is centered at the pointer position. Otherwise,
  *     the zoom is centered at the canvas center.
  * @property {Boolean} [gestureSettingsUnknown.flickEnabled=true] - Enable flick gesture
  * @property {Number} [gestureSettingsUnknown.flickMinSpeed=120] - If flickEnabled is true, the minimum speed to initiate a flick gesture (pixels-per-second)
  * @property {Number} [gestureSettingsUnknown.flickMomentum=0.25] - If flickEnabled is true, the momentum factor for the flick gesture
  * @property {Boolean} [gestureSettingsUnknown.pinchRotate=false] - If pinchRotate is true, the user will have the ability to rotate the image using their fingers.
  *
  * @property {Number} [zoomPerClick=2.0]
  *     The "zoom distance" per mouse click or touch tap. <em><strong>Note:</strong> Setting this to 1.0 effectively disables the click-to-zoom feature (also see gestureSettings[Mouse|Touch|Pen].clickToZoom/dblClickToZoom).</em>
  *
  * @property {Number} [zoomPerScroll=1.2]
  *     The "zoom distance" per mouse scroll or touch pinch. <em><strong>Note:</strong> Setting this to 1.0 effectively disables the mouse-wheel zoom feature (also see gestureSettings[Mouse|Touch|Pen].scrollToZoom}).</em>
  *
  * @property {Number} [zoomPerDblClickDrag=1.2]
  *     The "zoom distance" per double-click mouse drag. <em><strong>Note:</strong> Setting this to 1.0 effectively disables the double-click-drag-to-Zoom feature (also see gestureSettings[Mouse|Touch|Pen].dblClickDragToZoom).</em>
  *
  * @property {Number} [zoomPerSecond=1.0]
  *     Sets the zoom amount per second when zoomIn/zoomOut buttons are pressed and held.
  *     The value is a factor of the current zoom, so 1.0 (the default) disables zooming when the zoomIn/zoomOut buttons
  *     are held. Higher values will increase the rate of zoom when the zoomIn/zoomOut buttons are held. Note that values
  *     < 1.0 will reverse the operation of the zoomIn/zoomOut buttons (zoomIn button will decrease the zoom, zoomOut will
  *     increase the zoom).
  *
  * @property {Boolean} [showNavigator=false]
  *     Set to true to make the navigator minimap appear.
  *
  * @property {Element} [navigatorElement=null]
  *     The element to hold the navigator minimap.
  *     If an element is specified, the Id option (see navigatorId) is ignored.
  *     If no element nor ID is specified, a div element will be generated accordingly.
  *
  * @property {String} [navigatorId=navigator-GENERATED DATE]
  *     The ID of a div to hold the navigator minimap.
  *     If an ID is specified, the navigatorPosition, navigatorSizeRatio, navigatorMaintainSizeRatio, navigator[Top|Left|Height|Width] and navigatorAutoFade options will be ignored.
  *     If an ID is not specified, a div element will be generated and placed on top of the main image.
  *
  * @property {String} [navigatorPosition='TOP_RIGHT']
  *     Valid values are 'TOP_LEFT', 'TOP_RIGHT', 'BOTTOM_LEFT', 'BOTTOM_RIGHT', or 'ABSOLUTE'.<br>
  *     If 'ABSOLUTE' is specified, then navigator[Top|Left|Height|Width] determines the size and position of the navigator minimap in the viewer, and navigatorSizeRatio and navigatorMaintainSizeRatio are ignored.<br>
  *     For 'TOP_LEFT', 'TOP_RIGHT', 'BOTTOM_LEFT', and 'BOTTOM_RIGHT', the navigatorSizeRatio or navigator[Height|Width] values determine the size of the navigator minimap.
  *
  * @property {Number} [navigatorSizeRatio=0.2]
  *     Ratio of navigator size to viewer size. Ignored if navigator[Height|Width] are specified.
  *
  * @property {Boolean} [navigatorMaintainSizeRatio=false]
  *     If true, the navigator minimap is resized (using navigatorSizeRatio) when the viewer size changes.
  *
  * @property {Number|String} [navigatorTop=null]
  *     Specifies the location of the navigator minimap (see navigatorPosition).
  *
  * @property {Number|String} [navigatorLeft=null]
  *     Specifies the location of the navigator minimap (see navigatorPosition).
  *
  * @property {Number|String} [navigatorHeight=null]
  *     Specifies the size of the navigator minimap (see navigatorPosition).
  *     If specified, navigatorSizeRatio and navigatorMaintainSizeRatio are ignored.
  *
  * @property {Number|String} [navigatorWidth=null]
  *     Specifies the size of the navigator minimap (see navigatorPosition).
  *     If specified, navigatorSizeRatio and navigatorMaintainSizeRatio are ignored.
  *
  * @property {Boolean} [navigatorAutoResize=true]
  *     Set to false to prevent polling for navigator size changes. Useful for providing custom resize behavior.
  *     Setting to false can also improve performance when the navigator is configured to a fixed size.
  *
  * @property {Boolean} [navigatorAutoFade=true]
  *     If the user stops interacting with the viewport, fade the navigator minimap.
  *     Setting to false will make the navigator minimap always visible.
  *
  * @property {Boolean} [navigatorRotate=true]
  *     If true, the navigator will be rotated together with the viewer.
  *
  * @property {String} [navigatorBackground='#000']
  *     Specifies the background color of the navigator minimap
  *
  * @property {Number} [navigatorOpacity=0.8]
  *     Specifies the opacity of the navigator minimap.
  *
  * @property {String} [navigatorBorderColor='#555']
  *     Specifies the border color of the navigator minimap
  *
  * @property {String} [navigatorDisplayRegionColor='#900']
  *     Specifies the border color of the display region rectangle of the navigator minimap
  *
  * @property {Number} [controlsFadeDelay=2000]
  *     The number of milliseconds to wait once the user has stopped interacting
  *     with the interface before beginning to fade the controls. Assumes
  *     showNavigationControl and autoHideControls are both true.
  *
  * @property {Number} [controlsFadeLength=1500]
  *     The number of milliseconds to animate the controls fading out.
  *
  * @property {Number} [maxImageCacheCount=200]
  *     The max number of images we should keep in memory (per drawer).
  *
  * @property {Number} [timeout=30000]
  *     The max number of milliseconds that an image job may take to complete.
  *
  * @property {Number} [tileRetryMax=0]
  *     The max number of retries when a tile download fails. By default it's 0, so retries are disabled.
  *
  * @property {Number} [tileRetryDelay=2500]
  *     Milliseconds to wait after each tile retry if tileRetryMax is set.
  *
  * @property {Boolean} [useCanvas=true]
  *     Deprecated. Use the `drawer` option to specify preferred renderer.
  *
  * @property {Number} [minPixelRatio=0.5]
  *     The higher the minPixelRatio, the lower the quality of the image that
  *     is considered sufficient to stop rendering a given zoom level.  For
  *     example, if you are targeting mobile devices with less bandwidth you may
  *     try setting this to 1.5 or higher.
  *
  * @property {Boolean} [mouseNavEnabled=true]
  *     Is the user able to interact with the image via mouse or touch. Default
  *     interactions include draging the image in a plane, and zooming in toward
  *     and away from the image.
  *
  * @property {Boolean} [showNavigationControl=true]
  *     Set to false to prevent the appearance of the default navigation controls.<br>
  *     Note that if set to false, the customs buttons set by the options
  *     zoomInButton, zoomOutButton etc, are rendered inactive.
  *
  * @property {OpenSeadragon.ControlAnchor} [navigationControlAnchor=TOP_LEFT]
  *     Placement of the default navigation controls.
  *     To set the placement of the sequence controls, see the
  *     sequenceControlAnchor option.
  *
  * @property {Boolean} [showZoomControl=true]
  *     If true then + and - buttons to zoom in and out are displayed.<br>
  *     Note: {@link OpenSeadragon.Options.showNavigationControl} is overriding
  *     this setting when set to false.
  *
  * @property {Boolean} [showHomeControl=true]
  *     If true then the 'Go home' button is displayed to go back to the original
  *     zoom and pan.<br>
  *     Note: {@link OpenSeadragon.Options.showNavigationControl} is overriding
  *     this setting when set to false.
  *
  * @property {Boolean} [showFullPageControl=true]
  *     If true then the 'Toggle full page' button is displayed to switch
  *     between full page and normal mode.<br>
  *     Note: {@link OpenSeadragon.Options.showNavigationControl} is overriding
  *     this setting when set to false.
  *
  * @property {Boolean} [showRotationControl=false]
  *     If true then the rotate left/right controls will be displayed as part of the
  *     standard controls. This is also subject to the browser support for rotate
  *     (e.g. viewer.drawer.canRotate()).<br>
  *     Note: {@link OpenSeadragon.Options.showNavigationControl} is overriding
  *     this setting when set to false.
  *
  * @property {Boolean} [showFlipControl=false]
  *     If true then the flip controls will be displayed as part of the
  *     standard controls.
  *
  * @property {Boolean} [showSequenceControl=true]
  *     If sequenceMode is true, then provide buttons for navigating forward and
  *     backward through the images.
  *
  * @property {OpenSeadragon.ControlAnchor} [sequenceControlAnchor=TOP_LEFT]
  *     Placement of the default sequence controls.
  *
  * @property {Boolean} [navPrevNextWrap=false]
  *     If true then the 'previous' button will wrap to the last image when
  *     viewing the first image and the 'next' button will wrap to the first
  *     image when viewing the last image.
  *
  *@property {String|Element} zoomInButton
  *     Set the id or element of the custom 'Zoom in' button to use.
  *     This is useful to have a custom button anywhere in the web page.<br>
  *     To only change the button images, consider using
  *     {@link OpenSeadragon.Options.navImages}
  *
  * @property {String|Element} zoomOutButton
  *     Set the id or element of the custom 'Zoom out' button to use.
  *     This is useful to have a custom button anywhere in the web page.<br>
  *     To only change the button images, consider using
  *     {@link OpenSeadragon.Options.navImages}
  *
  * @property {String|Element} homeButton
  *     Set the id or element of the custom 'Go home' button to use.
  *     This is useful to have a custom button anywhere in the web page.<br>
  *     To only change the button images, consider using
  *     {@link OpenSeadragon.Options.navImages}
  *
  * @property {String|Element} fullPageButton
  *     Set the id or element of the custom 'Toggle full page' button to use.
  *     This is useful to have a custom button anywhere in the web page.<br>
  *     To only change the button images, consider using
  *     {@link OpenSeadragon.Options.navImages}
  *
  * @property {String|Element} rotateLeftButton
  *     Set the id or element of the custom 'Rotate left' button to use.
  *     This is useful to have a custom button anywhere in the web page.<br>
  *     To only change the button images, consider using
  *     {@link OpenSeadragon.Options.navImages}
  *
  * @property {String|Element} rotateRightButton
  *     Set the id or element of the custom 'Rotate right' button to use.
  *     This is useful to have a custom button anywhere in the web page.<br>
  *     To only change the button images, consider using
  *     {@link OpenSeadragon.Options.navImages}
  *
  * @property {String|Element} previousButton
  *     Set the id or element of the custom 'Previous page' button to use.
  *     This is useful to have a custom button anywhere in the web page.<br>
  *     To only change the button images, consider using
  *     {@link OpenSeadragon.Options.navImages}
  *
  * @property {String|Element} nextButton
  *     Set the id or element of the custom 'Next page' button to use.
  *     This is useful to have a custom button anywhere in the web page.<br>
  *     To only change the button images, consider using
  *     {@link OpenSeadragon.Options.navImages}
  *
  * @property {Boolean} [sequenceMode=false]
  *     Set to true to have the viewer treat your tilesources as a sequence of images to
  *     be opened one at a time rather than all at once.
  *
  * @property {Number} [initialPage=0]
  *     If sequenceMode is true, display this page initially.
  *
  * @property {Boolean} [preserveViewport=false]
  *     If sequenceMode is true, then normally navigating through each image resets the
  *     viewport to 'home' position.  If preserveViewport is set to true, then the viewport
  *     position is preserved when navigating between images in the sequence.
  *
  * @property {Boolean} [preserveOverlays=false]
  *     If sequenceMode is true, then normally navigating through each image
  *     resets the overlays.
  *     If preserveOverlays is set to true, then the overlays added with {@link OpenSeadragon.Viewer#addOverlay}
  *     are preserved when navigating between images in the sequence.
  *     Note: setting preserveOverlays overrides any overlays specified in the global
  *     "overlays" option for the Viewer. It's also not compatible with specifying
  *     per-tileSource overlays via the options, as those overlays will persist
  *     even after the tileSource is closed.
  *
  * @property {Boolean} [showReferenceStrip=false]
  *     If sequenceMode is true, then display a scrolling strip of image thumbnails for
  *     navigating through the images.
  *
  * @property {String} [referenceStripScroll='horizontal']
  *
  * @property {Element} [referenceStripElement=null]
  *
  * @property {Number} [referenceStripHeight=null]
  *
  * @property {Number} [referenceStripWidth=null]
  *
  * @property {String} [referenceStripPosition='BOTTOM_LEFT']
  *
  * @property {Number} [referenceStripSizeRatio=0.2]
  *
  * @property {Boolean} [collectionMode=false]
  *     Set to true to have the viewer arrange your TiledImages in a grid or line.
  *
  * @property {Number} [collectionRows=3]
  *     If collectionMode is true, specifies how many rows the grid should have. Use 1 to make a line.
  *     If collectionLayout is 'vertical', specifies how many columns instead.
  *
  * @property {Number} [collectionColumns=0]
  *     If collectionMode is true, specifies how many columns the grid should have. Use 1 to make a line.
  *     If collectionLayout is 'vertical', specifies how many rows instead. Ignored if collectionRows is not set to a falsy value.
  *
  * @property {String} [collectionLayout='horizontal']
  *     If collectionMode is true, specifies whether to arrange vertically or horizontally.
  *
  * @property {Number} [collectionTileSize=800]
  *     If collectionMode is true, specifies the size, in viewport coordinates, for each TiledImage to fit into.
  *     The TiledImage will be centered within a square of the specified size.
  *
  * @property {Number} [collectionTileMargin=80]
  *     If collectionMode is true, specifies the margin, in viewport coordinates, between each TiledImage.
  *
  * @property {String|Boolean} [crossOriginPolicy=false]
  *     Valid values are 'Anonymous', 'use-credentials', and false. If false, canvas requests will
  *     not use CORS, and the canvas will be tainted.
  *
  * @property {Boolean} [ajaxWithCredentials=false]
  *     Whether to set the withCredentials XHR flag for AJAX requests.
  *     Note that this can be overridden at the {@link OpenSeadragon.TileSource} level.
  *
  * @property {Boolean} [loadTilesWithAjax=false]
  *     Whether to load tile data using AJAX requests.
  *     Note that this can be overridden at the {@link OpenSeadragon.TileSource} level.
  *
  * @property {Object} [ajaxHeaders={}]
  *     A set of headers to include when making AJAX requests for tile sources or tiles.
  *
  * @property {Boolean} [splitHashDataForPost=false]
  *     Allows to treat _first_ hash ('#') symbol as a separator for POST data:
  *     URL to be opened by a {@link OpenSeadragon.TileSource} can thus look like: http://some.url#postdata=here.
  *     The whole URL is used to fetch image info metadata and it is then split to 'http://some.url' and
  *     'postdata=here'; post data is given to the {@link OpenSeadragon.TileSource} of the choice and can be further
  *     used within tile requests (see TileSource methods).
  *     NOTE: {@link OpenSeadragon.TileSource.prototype.configure} return value should contain the post data
  *     if you want to use it later - so that it is given to your constructor later.
  *     NOTE: usually, post data is expected to be ampersand-separated (just like GET parameters), and is NOT USED
  *     to fetch tile image data unless explicitly programmed, or if loadTilesWithAjax=false 4
  *     (but it is still used for the initial image info request).
  *     NOTE: passing POST data from URL by this feature only supports string values, however,
  *     TileSource can send any data using POST as long as the header is correct
  *     (@see OpenSeadragon.TileSource.prototype.getTilePostData)
  */

 /**
  * Settings for gestures generated by a pointer device.
  *
  * @typedef {Object} GestureSettings
  * @memberof OpenSeadragon
  *
  * @property {Boolean} dragToPan
  *     Set to false to disable panning on drag gestures.
  *
  * @property {Boolean} scrollToZoom
  *     Set to false to disable zooming on scroll gestures.
  *
  * @property {Boolean} clickToZoom
  *     Set to false to disable zooming on click gestures.
  *
  * @property {Boolean} dblClickToZoom
  *     Set to false to disable zooming on double-click gestures. Note: If set to true
  *     then clickToZoom should be set to false to prevent multiple zooms.
  *
  * @property {Boolean} pinchToZoom
  *     Set to false to disable zooming on pinch gestures.
  *
  * @property {Boolean} flickEnabled
  *     Set to false to disable the kinetic panning effect (flick) at the end of a drag gesture.
  *
  * @property {Number} flickMinSpeed
  *     If flickEnabled is true, the minimum speed (in pixels-per-second) required to cause the kinetic panning effect (flick) at the end of a drag gesture.
  *
  * @property {Number} flickMomentum
  *     If flickEnabled is true, a constant multiplied by the velocity to determine the distance of the kinetic panning effect (flick) at the end of a drag gesture.
  *     A larger value will make the flick feel "lighter", while a smaller value will make the flick feel "heavier".
  *     Note: springStiffness and animationTime also affect the "spring" used to stop the flick animation.
  *
  */

 /**
  * @typedef {Object} DrawerOptions
  * @memberof OpenSeadragon
  * @property {Object} webgl - options if the WebGLDrawer is used. No options are currently supported.
  * @property {Object} canvas - options if the CanvasDrawer is used. No options are currently supported.
  * @property {Object} html - options if the HTMLDrawer is used. No options are currently supported.
  * @property {Object} custom - options if a custom drawer is used. No options are currently supported.
  */


/**
  * The names for the image resources used for the image navigation buttons.
  *
  * @typedef {Object} NavImages
  * @memberof OpenSeadragon
  *
  * @property {Object} zoomIn - Images for the zoom-in button.
  * @property {String} zoomIn.REST
  * @property {String} zoomIn.GROUP
  * @property {String} zoomIn.HOVER
  * @property {String} zoomIn.DOWN
  *
  * @property {Object} zoomOut - Images for the zoom-out button.
  * @property {String} zoomOut.REST
  * @property {String} zoomOut.GROUP
  * @property {String} zoomOut.HOVER
  * @property {String} zoomOut.DOWN
  *
  * @property {Object} home - Images for the home button.
  * @property {String} home.REST
  * @property {String} home.GROUP
  * @property {String} home.HOVER
  * @property {String} home.DOWN
  *
  * @property {Object} fullpage - Images for the full-page button.
  * @property {String} fullpage.REST
  * @property {String} fullpage.GROUP
  * @property {String} fullpage.HOVER
  * @property {String} fullpage.DOWN
  *
  * @property {Object} rotateleft - Images for the rotate left button.
  * @property {String} rotateleft.REST
  * @property {String} rotateleft.GROUP
  * @property {String} rotateleft.HOVER
  * @property {String} rotateleft.DOWN
  *
  * @property {Object} rotateright - Images for the rotate right button.
  * @property {String} rotateright.REST
  * @property {String} rotateright.GROUP
  * @property {String} rotateright.HOVER
  * @property {String} rotateright.DOWN
  *
  * @property {Object} flip - Images for the flip button.
  * @property {String} flip.REST
  * @property {String} flip.GROUP
  * @property {String} flip.HOVER
  * @property {String} flip.DOWN
  *
  * @property {Object} previous - Images for the previous button.
  * @property {String} previous.REST
  * @property {String} previous.GROUP
  * @property {String} previous.HOVER
  * @property {String} previous.DOWN
  *
  * @property {Object} next - Images for the next button.
  * @property {String} next.REST
  * @property {String} next.GROUP
  * @property {String} next.HOVER
  * @property {String} next.DOWN
  *
  */

/* eslint-disable no-redeclare */
function OpenSeadragon( options ){
    return new OpenSeadragon.Viewer( options );
}

(function( $ ){


    /**
     * The OpenSeadragon version.
     *
     * @member {Object} OpenSeadragon.version
     * @property {String} versionStr - The version number as a string ('major.minor.revision').
     * @property {Number} major - The major version number.
     * @property {Number} minor - The minor version number.
     * @property {Number} revision - The revision number.
     * @since 1.0.0
     */
    $.version = {
        versionStr: '<%= osdVersion.versionStr %>',
        major: parseInt('<%= osdVersion.major %>', 10),
        minor: parseInt('<%= osdVersion.minor %>', 10),
        revision: parseInt('<%= osdVersion.revision %>', 10)
    };


    /**
     * Taken from jquery 1.6.1
     * [[Class]] -> type pairs
     * @private
     */
    var class2type = {
            '[object Boolean]':       'boolean',
            '[object Number]':        'number',
            '[object String]':        'string',
            '[object Function]':      'function',
            '[object AsyncFunction]': 'function',
            '[object Promise]':       'promise',
            '[object Array]':         'array',
            '[object Date]':          'date',
            '[object RegExp]':        'regexp',
            '[object Object]':        'object'
        },
        // Save a reference to some core methods
        toString    = Object.prototype.toString,
        hasOwn      = Object.prototype.hasOwnProperty;

    /**
     * Taken from jQuery 1.6.1
     * @function isFunction
     * @memberof OpenSeadragon
     * @see {@link http://www.jquery.com/ jQuery}
     */
    $.isFunction = function( obj ) {
        return $.type(obj) === "function";
    };

    /**
     * Taken from jQuery 1.6.1
     * @function isArray
     * @memberof OpenSeadragon
     * @see {@link http://www.jquery.com/ jQuery}
     */
    $.isArray = Array.isArray || function( obj ) {
        return $.type(obj) === "array";
    };


    /**
     * A crude way of determining if an object is a window.
     * Taken from jQuery 1.6.1
     * @function isWindow
     * @memberof OpenSeadragon
     * @see {@link http://www.jquery.com/ jQuery}
     */
    $.isWindow = function( obj ) {
        return obj && typeof obj === "object" && "setInterval" in obj;
    };


    /**
     * Taken from jQuery 1.6.1
     * @function type
     * @memberof OpenSeadragon
     * @see {@link http://www.jquery.com/ jQuery}
     */
    $.type = function( obj ) {
        return ( obj === null ) || ( obj === undefined ) ?
            String( obj ) :
            class2type[ toString.call(obj) ] || "object";
    };


    /**
     * Taken from jQuery 1.6.1
     * @function isPlainObject
     * @memberof OpenSeadragon
     * @see {@link http://www.jquery.com/ jQuery}
     */
    $.isPlainObject = function( obj ) {
        // Must be an Object.
        // Because of IE, we also have to check the presence of the constructor property.
        // Make sure that DOM nodes and window objects don't pass through, as well
        if ( !obj || OpenSeadragon.type(obj) !== "object" || obj.nodeType || $.isWindow( obj ) ) {
            return false;
        }

        // Not own constructor property must be Object
        if ( obj.constructor &&
            !hasOwn.call(obj, "constructor") &&
            !hasOwn.call(obj.constructor.prototype, "isPrototypeOf") ) {
            return false;
        }

        // Own properties are enumerated firstly, so to speed up,
        // if last one is own, then all properties are own.

        var lastKey;
        for (var key in obj ) {
            lastKey = key;
        }

        return lastKey === undefined || hasOwn.call( obj, lastKey );
    };


    /**
     * Taken from jQuery 1.6.1
     * @function isEmptyObject
     * @memberof OpenSeadragon
     * @see {@link http://www.jquery.com/ jQuery}
     */
    $.isEmptyObject = function( obj ) {
        for ( var name in obj ) {
            return false;
        }
        return true;
    };

    /**
     * Shim around Object.freeze. Does nothing if Object.freeze is not supported.
     * @param {Object} obj The object to freeze.
     * @returns {Object} obj The frozen object.
     */
    $.freezeObject = function(obj) {
        if (Object.freeze) {
            $.freezeObject = Object.freeze;
        } else {
            $.freezeObject = function(obj) {
                return obj;
            };
        }
        return $.freezeObject(obj);
    };

    /**
     * True if the browser supports the HTML5 canvas element
     * @member {Boolean} supportsCanvas
     * @memberof OpenSeadragon
     */
    $.supportsCanvas = (function () {
        var canvasElement = document.createElement( 'canvas' );
        return !!( $.isFunction( canvasElement.getContext ) &&
                    canvasElement.getContext( '2d' ) );
    }());

    /**
     * Test whether the submitted canvas is tainted or not.
     * @argument {Canvas} canvas The canvas to test.
     * @returns {Boolean} True if the canvas is tainted.
     */
    $.isCanvasTainted = function(canvas) {
        var isTainted = false;
        try {
            // We test if the canvas is tainted by retrieving data from it.
            // An exception will be raised if the canvas is tainted.
            canvas.getContext('2d').getImageData(0, 0, 1, 1);
        } catch (e) {
            isTainted = true;
        }
        return isTainted;
    };

    /**
     * True if the browser supports the EventTarget.addEventListener() method
     * @member {Boolean} supportsAddEventListener
     * @memberof OpenSeadragon
     */
    $.supportsAddEventListener = (function () {
        return !!(document.documentElement.addEventListener && document.addEventListener);
    }());

    /**
     * True if the browser supports the EventTarget.removeEventListener() method
     * @member {Boolean} supportsRemoveEventListener
     * @memberof OpenSeadragon
     */
    $.supportsRemoveEventListener = (function () {
        return !!(document.documentElement.removeEventListener && document.removeEventListener);
    }());

    /**
     * True if the browser supports the newer EventTarget.addEventListener options argument
     * @member {Boolean} supportsEventListenerOptions
     * @memberof OpenSeadragon
     */
    $.supportsEventListenerOptions = (function () {
        var supported = 0;

        if ( $.supportsAddEventListener ) {
            try {
                var options = {
                    get capture() {
                        supported++;
                        return false;
                    },
                    get once() {
                        supported++;
                        return false;
                    },
                    get passive() {
                        supported++;
                        return false;
                    }
                };
                window.addEventListener("test", null, options);
                window.removeEventListener("test", null, options);
            } catch ( e ) {
                supported = 0;
            }
        }

        return supported >= 3;
    }());

    /**
     * A ratio comparing the device screen's pixel density to the canvas's backing store pixel density,
     * clamped to a minimum of 1. Defaults to 1 if canvas isn't supported by the browser.
     * @member {Number} pixelDensityRatio
     * @memberof OpenSeadragon
     */
    $.getCurrentPixelDensityRatio = function() {
        if ( $.supportsCanvas ) {
            var context = document.createElement('canvas').getContext('2d');
            var devicePixelRatio = window.devicePixelRatio || 1;
            var backingStoreRatio = context.webkitBackingStorePixelRatio ||
                                    context.mozBackingStorePixelRatio ||
                                    context.msBackingStorePixelRatio ||
                                    context.oBackingStorePixelRatio ||
                                    context.backingStorePixelRatio || 1;
            return Math.max(devicePixelRatio, 1) / backingStoreRatio;
        } else {
            return 1;
        }
    };

    /**
     * @member {Number} pixelDensityRatio
     * @memberof OpenSeadragon
     */
    $.pixelDensityRatio = $.getCurrentPixelDensityRatio();

}( OpenSeadragon ));

/**
 *  This closure defines all static methods available to the OpenSeadragon
 *  namespace.  Many, if not most, are taken directly from jQuery for use
 *  to simplify and reduce common programming patterns.  More static methods
 *  from jQuery may eventually make their way into this though we are
 *  attempting to avoid an explicit dependency on jQuery only because
 *  OpenSeadragon is a broadly useful code base and would be made less broad
 *  by requiring jQuery fully.
 *
 *  Some static methods have also been refactored from the original OpenSeadragon
 *  project.
 */
(function( $ ){

    /**
     * Taken from jQuery 1.6.1
     * @function extend
     * @memberof OpenSeadragon
     * @see {@link http://www.jquery.com/ jQuery}
     */
    $.extend = function() {
        var options,
            name,
            src,
            copy,
            copyIsArray,
            clone,
            target  = arguments[ 0 ] || {},
            length  = arguments.length,
            deep    = false,
            i       = 1;

        // Handle a deep copy situation
        if ( typeof target === "boolean" ) {
            deep    = target;
            target  = arguments[ 1 ] || {};
            // skip the boolean and the target
            i = 2;
        }

        // Handle case when target is a string or something (possible in deep copy)
        if ( typeof target !== "object" && !OpenSeadragon.isFunction( target ) ) {
            target = {};
        }

        // extend jQuery itself if only one argument is passed
        if ( length === i ) {
            target = this;
            --i;
        }

        for ( ; i < length; i++ ) {
            // Only deal with non-null/undefined values
            options = arguments[ i ];
            if ( options !== null || options !== undefined ) {
                // Extend the base object
                for ( name in options ) {
                    var descriptor = Object.getOwnPropertyDescriptor(options, name);

                    if (descriptor !== undefined) {
                        if (descriptor.get || descriptor.set) {
                            Object.defineProperty(target, name, descriptor);
                            continue;
                        }

                        copy = descriptor.value;
                    } else {
                        $.console.warn('Could not copy inherited property "' + name + '".');
                        continue;
                    }

                    // Prevent never-ending loop
                    if ( target === copy ) {
                        continue;
                    }

                    // Recurse if we're merging plain objects or arrays
                    if ( deep && copy && ( OpenSeadragon.isPlainObject( copy ) || ( copyIsArray = OpenSeadragon.isArray( copy ) ) ) ) {
                        src = target[ name ];

                        if ( copyIsArray ) {
                            copyIsArray = false;
                            clone = src && OpenSeadragon.isArray( src ) ? src : [];

                        } else {
                            clone = src && OpenSeadragon.isPlainObject( src ) ? src : {};
                        }

                        // Never move original objects, clone them
                        target[ name ] = OpenSeadragon.extend( deep, clone, copy );

                    // Don't bring in undefined values
                    } else if ( copy !== undefined ) {
                        target[ name ] = copy;
                    }
                }
            }
        }

        // Return the modified object
        return target;
    };

    var isIOSDevice = function () {
        if (typeof navigator !== 'object') {
            return false;
        }
        var userAgent = navigator.userAgent;
        if (typeof userAgent !== 'string') {
            return false;
        }
        return userAgent.indexOf('iPhone') !== -1 ||
               userAgent.indexOf('iPad') !== -1 ||
               userAgent.indexOf('iPod') !== -1;
    };

    $.extend( $, /** @lends OpenSeadragon */{
        /**
         * The default values for the optional settings documented at {@link OpenSeadragon.Options}.
         * @static
         * @type {Object}
         */
        DEFAULT_SETTINGS: {
            //DATA SOURCE DETAILS
            xmlPath:                null,
            tileSources:            null,
            tileHost:               null,
            initialPage:            0,
            crossOriginPolicy:      false,
            ajaxWithCredentials:    false,
            loadTilesWithAjax:      false,
            ajaxHeaders:            {},
            splitHashDataForPost:   false,

            //PAN AND ZOOM SETTINGS AND CONSTRAINTS
            panHorizontal:          true,
            panVertical:            true,
            constrainDuringPan:     false,
            wrapHorizontal:         false,
            wrapVertical:           false,
            visibilityRatio:        0.5, //-> how much of the viewer can be negative space
            minPixelRatio:          0.5, //->closer to 0 draws tiles meant for a higher zoom at this zoom
            defaultZoomLevel:       0,
            minZoomLevel:           null,
            maxZoomLevel:           null,
            homeFillsViewer:        false,

            //UI RESPONSIVENESS AND FEEL
            clickTimeThreshold:     300,
            clickDistThreshold:     5,
            dblClickTimeThreshold:  300,
            dblClickDistThreshold:  20,
            springStiffness:        6.5,
            animationTime:          1.2,
            gestureSettingsMouse:   {
                dragToPan: true,
                scrollToZoom: true,
                clickToZoom: true,
                dblClickToZoom: false,
                dblClickDragToZoom: false,
                pinchToZoom: false,
                zoomToRefPoint: true,
                flickEnabled: false,
                flickMinSpeed: 120,
                flickMomentum: 0.25,
                pinchRotate: false
            },
            gestureSettingsTouch:   {
                dragToPan: true,
                scrollToZoom: false,
                clickToZoom: false,
                dblClickToZoom: true,
                dblClickDragToZoom: true,
                pinchToZoom: true,
                zoomToRefPoint: true,
                flickEnabled: true,
                flickMinSpeed: 120,
                flickMomentum: 0.25,
                pinchRotate: false
            },
            gestureSettingsPen:     {
                dragToPan: true,
                scrollToZoom: false,
                clickToZoom: true,
                dblClickToZoom: false,
                dblClickDragToZoom: false,
                pinchToZoom: false,
                zoomToRefPoint: true,
                flickEnabled: false,
                flickMinSpeed: 120,
                flickMomentum: 0.25,
                pinchRotate: false
            },
            gestureSettingsUnknown: {
                dragToPan: true,
                scrollToZoom: false,
                clickToZoom: false,
                dblClickToZoom: true,
                dblClickDragToZoom: false,
                pinchToZoom: true,
                zoomToRefPoint: true,
                flickEnabled: true,
                flickMinSpeed: 120,
                flickMomentum: 0.25,
                pinchRotate: false
            },
            zoomPerClick:           2,
            zoomPerScroll:          1.2,
            zoomPerDblClickDrag:    1.2,
            zoomPerSecond:          1.0,
            blendTime:              0,
            alwaysBlend:            false,
            autoHideControls:       true,
            immediateRender:        false,
            minZoomImageRatio:      0.9, //-> closer to 0 allows zoom out to infinity
            maxZoomPixelRatio:      1.1, //-> higher allows 'over zoom' into pixels
            smoothTileEdgesMinZoom: 1.1, //-> higher than maxZoomPixelRatio disables it
            iOSDevice:              isIOSDevice(),
            pixelsPerWheelLine:     40,
            pixelsPerArrowPress:    40,
            autoResize:             true,
            preserveImageSizeOnResize: false, // requires autoResize=true
            minScrollDeltaTime:     50,
            rotationIncrement:      90,
            maxTilesPerFrame:       1,

            //DEFAULT CONTROL SETTINGS
            showSequenceControl:     true,  //SEQUENCE
            sequenceControlAnchor:   null,  //SEQUENCE
            preserveViewport:        false, //SEQUENCE
            preserveOverlays:        false, //SEQUENCE
            navPrevNextWrap:         false, //SEQUENCE
            showNavigationControl:   true,  //ZOOM/HOME/FULL/ROTATION
            navigationControlAnchor: null,  //ZOOM/HOME/FULL/ROTATION
            showZoomControl:         true,  //ZOOM
            showHomeControl:         true,  //HOME
            showFullPageControl:     true,  //FULL
            showRotationControl:     false, //ROTATION
            showFlipControl:         false,  //FLIP
            controlsFadeDelay:       2000,  //ZOOM/HOME/FULL/SEQUENCE
            controlsFadeLength:      1500,  //ZOOM/HOME/FULL/SEQUENCE
            mouseNavEnabled:         true,  //GENERAL MOUSE INTERACTIVITY

            //VIEWPORT NAVIGATOR SETTINGS
            showNavigator:              false,
            navigatorElement:           null,
            navigatorId:                null,
            navigatorPosition:          null,
            navigatorSizeRatio:         0.2,
            navigatorMaintainSizeRatio: false,
            navigatorTop:               null,
            navigatorLeft:              null,
            navigatorHeight:            null,
            navigatorWidth:             null,
            navigatorAutoResize:        true,
            navigatorAutoFade:          true,
            navigatorRotate:            true,
            navigatorBackground:        '#000',
            navigatorOpacity:           0.8,
            navigatorBorderColor:       '#555',
            navigatorDisplayRegionColor: '#900',

            // INITIAL ROTATION
            degrees:                    0,

            // INITIAL FLIP STATE
            flipped:                    false,

            // APPEARANCE
            opacity:                           1, // to be passed into each TiledImage
            compositeOperation:                null, // to be passed into each TiledImage

            // DRAWER SETTINGS
            drawer:                            ['webgl', 'canvas', 'html'], // prefer using webgl, then canvas (i.e. context2d), then fallback to html

            drawerOptions: {
                webgl: {

                },
                canvas: {

                },
                html: {

                },
                custom: {

                }
            },

            // TILED IMAGE SETTINGS
            preload:                           false, // to be passed into each TiledImage
            imageSmoothingEnabled:             true,  // to be passed into each TiledImage
            placeholderFillStyle:              null,  // to be passed into each TiledImage
            subPixelRoundingForTransparency:   null,  // to be passed into each TiledImage

            //REFERENCE STRIP SETTINGS
            showReferenceStrip:          false,
            referenceStripScroll:       'horizontal',
            referenceStripElement:       null,
            referenceStripHeight:        null,
            referenceStripWidth:         null,
            referenceStripPosition:      'BOTTOM_LEFT',
            referenceStripSizeRatio:     0.2,

            //COLLECTION VISUALIZATION SETTINGS
            collectionRows:         3, //or columns depending on layout
            collectionColumns:      0, //columns in horizontal layout, rows in vertical layout
            collectionLayout:       'horizontal', //vertical
            collectionMode:         false,
            collectionTileSize:     800,
            collectionTileMargin:   80,

            //PERFORMANCE SETTINGS
            imageLoaderLimit:       0,
            maxImageCacheCount:     200,
            timeout:                30000,
            tileRetryMax:           0,
            tileRetryDelay:         2500,

            //INTERFACE RESOURCE SETTINGS
            prefixUrl:              "/images/",
            navImages: {
                zoomIn: {
                    REST:   'zoomin_rest.png',
                    GROUP:  'zoomin_grouphover.png',
                    HOVER:  'zoomin_hover.png',
                    DOWN:   'zoomin_pressed.png'
                },
                zoomOut: {
                    REST:   'zoomout_rest.png',
                    GROUP:  'zoomout_grouphover.png',
                    HOVER:  'zoomout_hover.png',
                    DOWN:   'zoomout_pressed.png'
                },
                home: {
                    REST:   'home_rest.png',
                    GROUP:  'home_grouphover.png',
                    HOVER:  'home_hover.png',
                    DOWN:   'home_pressed.png'
                },
                fullpage: {
                    REST:   'fullpage_rest.png',
                    GROUP:  'fullpage_grouphover.png',
                    HOVER:  'fullpage_hover.png',
                    DOWN:   'fullpage_pressed.png'
                },
                rotateleft: {
                    REST:   'rotateleft_rest.png',
                    GROUP:  'rotateleft_grouphover.png',
                    HOVER:  'rotateleft_hover.png',
                    DOWN:   'rotateleft_pressed.png'
                },
                rotateright: {
                    REST:   'rotateright_rest.png',
                    GROUP:  'rotateright_grouphover.png',
                    HOVER:  'rotateright_hover.png',
                    DOWN:   'rotateright_pressed.png'
                },
                flip: { // Flip icon designed by Yaroslav Samoylov from the Noun Project and modified by Nelson Campos ncampos@criteriamarathon.com, https://thenounproject.com/term/flip/136289/
                    REST:   'flip_rest.png',
                    GROUP:  'flip_grouphover.png',
                    HOVER:  'flip_hover.png',
                    DOWN:   'flip_pressed.png'
                },
                previous: {
                    REST:   'previous_rest.png',
                    GROUP:  'previous_grouphover.png',
                    HOVER:  'previous_hover.png',
                    DOWN:   'previous_pressed.png'
                },
                next: {
                    REST:   'next_rest.png',
                    GROUP:  'next_grouphover.png',
                    HOVER:  'next_hover.png',
                    DOWN:   'next_pressed.png'
                }
            },

            //DEVELOPER SETTINGS
            debugMode:              false,
            debugGridColor:         ['#437AB2', '#1B9E77', '#D95F02', '#7570B3', '#E7298A', '#66A61E', '#E6AB02', '#A6761D', '#666666'],
            silenceMultiImageWarnings: false

        },

        /**
         * Returns a function which invokes the method as if it were a method belonging to the object.
         * @function
         * @param {Object} object
         * @param {Function} method
         * @returns {Function}
         */
        delegate: function( object, method ) {
            return function(){
                var args = arguments;
                if ( args === undefined ){
                    args = [];
                }
                return method.apply( object, args );
            };
        },


        /**
         * An enumeration of Browser vendors.
         * @static
         * @type {Object}
         * @property {Number} UNKNOWN
         * @property {Number} IE
         * @property {Number} FIREFOX
         * @property {Number} SAFARI
         * @property {Number} CHROME
         * @property {Number} OPERA
         * @property {Number} EDGE
         * @property {Number} CHROMEEDGE
         */
        BROWSERS: {
            UNKNOWN:    0,
            IE:         1,
            FIREFOX:    2,
            SAFARI:     3,
            CHROME:     4,
            OPERA:      5,
            EDGE:       6,
            CHROMEEDGE: 7
        },

        /**
         * An enumeration of when subpixel rounding should occur.
         * @static
         * @type {Object}
         * @property {Number} NEVER Never apply subpixel rounding for transparency.
         * @property {Number} ONLY_AT_REST Do not apply subpixel rounding for transparency during animation (panning, zoom, rotation) and apply it once animation is over.
         * @property {Number} ALWAYS Apply subpixel rounding for transparency during animation and when animation is over.
         */
        SUBPIXEL_ROUNDING_OCCURRENCES: {
            NEVER:        0,
            ONLY_AT_REST: 1,
            ALWAYS:       2
        },

        /**
         * Keep track of which {@link Viewer}s have been created.
         * - Key: {@link Element} to which a Viewer is attached.
         * - Value: {@link Viewer} of the element defined by the key.
         * @private
         * @static
         * @type {Object}
         */
        _viewers: new Map(),

       /**
         * Returns the {@link Viewer} attached to a given DOM element. If there is
         * no viewer attached to the provided element, undefined is returned.
         * @function
         * @param {String|Element} element Accepts an id or element.
         * @returns {Viewer} The viewer attached to the given element, or undefined.
         */
        getViewer: function(element) {
            return $._viewers.get(this.getElement(element));
        },

        /**
         * Returns a DOM Element for the given id or element.
         * @function
         * @param {String|Element} element Accepts an id or element.
         * @returns {Element} The element with the given id, null, or the element itself.
         */
        getElement: function( element ) {
            if ( typeof ( element ) === "string" ) {
                element = document.getElementById( element );
            }
            return element;
        },


        /**
         * Determines the position of the upper-left corner of the element.
         * @function
         * @param {Element|String} element - the element we want the position for.
         * @returns {OpenSeadragon.Point} - the position of the upper left corner of the element.
         */
        getElementPosition: function( element ) {
            var result = new $.Point(),
                isFixed,
                offsetParent;

            element      = $.getElement( element );
            isFixed      = $.getElementStyle( element ).position === "fixed";
            offsetParent = getOffsetParent( element, isFixed );

            while ( offsetParent ) {

                result.x += element.offsetLeft;
                result.y += element.offsetTop;

                if ( isFixed ) {
                    result = result.plus( $.getPageScroll() );
                }

                element = offsetParent;
                isFixed = $.getElementStyle( element ).position === "fixed";
                offsetParent = getOffsetParent( element, isFixed );
            }

            return result;
        },


        /**
         * Determines the position of the upper-left corner of the element adjusted for current page and/or element scroll.
         * @function
         * @param {Element|String} element - the element we want the position for.
         * @returns {OpenSeadragon.Point} - the position of the upper left corner of the element adjusted for current page and/or element scroll.
         */
        getElementOffset: function( element ) {
            element = $.getElement( element );

            var doc = element && element.ownerDocument,
                docElement,
                win,
                boundingRect = { top: 0, left: 0 };

            if ( !doc ) {
                return new $.Point();
            }

            docElement = doc.documentElement;

            if ( typeof element.getBoundingClientRect !== typeof undefined ) {
                boundingRect = element.getBoundingClientRect();
            }

            win = ( doc === doc.window ) ?
                doc :
                ( doc.nodeType === 9 ) ?
                    doc.defaultView || doc.parentWindow :
                    false;

            return new $.Point(
                boundingRect.left + ( win.pageXOffset || docElement.scrollLeft ) - ( docElement.clientLeft || 0 ),
                boundingRect.top + ( win.pageYOffset || docElement.scrollTop ) - ( docElement.clientTop || 0 )
            );
        },


        /**
         * Determines the height and width of the given element.
         * @function
         * @param {Element|String} element
         * @returns {OpenSeadragon.Point}
         */
        getElementSize: function( element ) {
            element = $.getElement( element );

            return new $.Point(
                element.clientWidth,
                element.clientHeight
            );
        },


        /**
         * Returns the CSSStyle object for the given element.
         * @function
         * @param {Element|String} element
         * @returns {CSSStyle}
         */
        getElementStyle:
            document.documentElement.currentStyle ?
            function( element ) {
                element = $.getElement( element );
                return element.currentStyle;
            } :
            function( element ) {
                element = $.getElement( element );
                return window.getComputedStyle( element, "" );
            },

        /**
         * Returns the property with the correct vendor prefix appended.
         * @param {String} property the property name
         * @returns {String} the property with the correct prefix or null if not
         * supported.
         */
        getCssPropertyWithVendorPrefix: function(property) {
            var memo = {};

            $.getCssPropertyWithVendorPrefix = function(property) {
                if (memo[property] !== undefined) {
                    return memo[property];
                }
                var style = document.createElement('div').style;
                var result = null;
                if (style[property] !== undefined) {
                    result = property;
                } else {
                    var prefixes = ['Webkit', 'Moz', 'MS', 'O',
                        'webkit', 'moz', 'ms', 'o'];
                    var suffix = $.capitalizeFirstLetter(property);
                    for (var i = 0; i < prefixes.length; i++) {
                        var prop = prefixes[i] + suffix;
                        if (style[prop] !== undefined) {
                            result = prop;
                            break;
                        }
                    }
                }
                memo[property] = result;
                return result;
            };
            return $.getCssPropertyWithVendorPrefix(property);
        },

        /**
         * Capitalizes the first letter of a string
         * @param {String} string
         * @returns {String} The string with the first letter capitalized
         */
        capitalizeFirstLetter: function(string) {
            return string.charAt(0).toUpperCase() + string.slice(1);
        },

        /**
         * Compute the modulo of a number but makes sure to always return
         * a positive value (also known as Euclidean modulo).
         * @param {Number} number the number to compute the modulo of
         * @param {Number} modulo the modulo
         * @returns {Number} the result of the modulo of number
         */
        positiveModulo: function(number, modulo) {
            var result = number % modulo;
            if (result < 0) {
                result += modulo;
            }
            return result;
        },


        /**
         * Determines if a point is within the bounding rectangle of the given element (hit-test).
         * @function
         * @param {Element|String} element
         * @param {OpenSeadragon.Point} point
         * @returns {Boolean}
         */
        pointInElement: function( element, point ) {
            element = $.getElement( element );
            var offset = $.getElementOffset( element ),
                size = $.getElementSize( element );
            return point.x >= offset.x && point.x < offset.x + size.x && point.y < offset.y + size.y && point.y >= offset.y;
        },


        /**
         * Gets the position of the mouse on the screen for a given event.
         * @function
         * @param {Event} [event]
         * @returns {OpenSeadragon.Point}
         */
        getMousePosition: function( event ) {

            if ( typeof ( event.pageX ) === "number" ) {
                $.getMousePosition = function( event ){
                    var result = new $.Point();

                    result.x = event.pageX;
                    result.y = event.pageY;

                    return result;
                };
            } else if ( typeof ( event.clientX ) === "number" ) {
                $.getMousePosition = function( event ){
                    var result = new $.Point();

                    result.x =
                        event.clientX +
                        document.body.scrollLeft +
                        document.documentElement.scrollLeft;
                    result.y =
                        event.clientY +
                        document.body.scrollTop +
                        document.documentElement.scrollTop;

                    return result;
                };
            } else {
                throw new Error(
                    "Unknown event mouse position, no known technique."
                );
            }

            return $.getMousePosition( event );
        },


        /**
         * Determines the page's current scroll position.
         * @function
         * @returns {OpenSeadragon.Point}
         */
        getPageScroll: function() {
            var docElement  = document.documentElement || {},
                body        = document.body || {};

            if ( typeof ( window.pageXOffset ) === "number" ) {
                $.getPageScroll = function(){
                    return new $.Point(
                        window.pageXOffset,
                        window.pageYOffset
                    );
                };
            } else if ( body.scrollLeft || body.scrollTop ) {
                $.getPageScroll = function(){
                    return new $.Point(
                        document.body.scrollLeft,
                        document.body.scrollTop
                    );
                };
            } else if ( docElement.scrollLeft || docElement.scrollTop ) {
                $.getPageScroll = function(){
                    return new $.Point(
                        document.documentElement.scrollLeft,
                        document.documentElement.scrollTop
                    );
                };
            } else {
                // We can't reassign the function yet, as there was no scroll.
                return new $.Point(0, 0);
            }

            return $.getPageScroll();
        },

        /**
         * Set the page scroll position.
         * @function
         * @returns {OpenSeadragon.Point}
         */
        setPageScroll: function( scroll ) {
            if ( typeof ( window.scrollTo ) !== "undefined" ) {
                $.setPageScroll = function( scroll ) {
                    window.scrollTo( scroll.x, scroll.y );
                };
            } else {
                var originalScroll = $.getPageScroll();
                if ( originalScroll.x === scroll.x &&
                    originalScroll.y === scroll.y ) {
                    // We are already correctly positioned and there
                    // is no way to detect the correct method.
                    return;
                }

                document.body.scrollLeft = scroll.x;
                document.body.scrollTop = scroll.y;
                var currentScroll = $.getPageScroll();
                if ( currentScroll.x !== originalScroll.x &&
                    currentScroll.y !== originalScroll.y ) {
                    $.setPageScroll = function( scroll ) {
                        document.body.scrollLeft = scroll.x;
                        document.body.scrollTop = scroll.y;
                    };
                    return;
                }

                document.documentElement.scrollLeft = scroll.x;
                document.documentElement.scrollTop = scroll.y;
                currentScroll = $.getPageScroll();
                if ( currentScroll.x !== originalScroll.x &&
                    currentScroll.y !== originalScroll.y ) {
                    $.setPageScroll = function( scroll ) {
                        document.documentElement.scrollLeft = scroll.x;
                        document.documentElement.scrollTop = scroll.y;
                    };
                    return;
                }

                // We can't find anything working, so we do nothing.
                $.setPageScroll = function( scroll ) {
                };
            }

            $.setPageScroll( scroll );
        },

        /**
         * Determines the size of the browsers window.
         * @function
         * @returns {OpenSeadragon.Point}
         */
        getWindowSize: function() {
            var docElement = document.documentElement || {},
                body    = document.body || {};

            if ( typeof ( window.innerWidth ) === 'number' ) {
                $.getWindowSize = function(){
                    return new $.Point(
                        window.innerWidth,
                        window.innerHeight
                    );
                };
            } else if ( docElement.clientWidth || docElement.clientHeight ) {
                $.getWindowSize = function(){
                    return new $.Point(
                        document.documentElement.clientWidth,
                        document.documentElement.clientHeight
                    );
                };
            } else if ( body.clientWidth || body.clientHeight ) {
                $.getWindowSize = function(){
                    return new $.Point(
                        document.body.clientWidth,
                        document.body.clientHeight
                    );
                };
            } else {
                throw new Error("Unknown window size, no known technique.");
            }

            return $.getWindowSize();
        },


        /**
         * Wraps the given element in a nest of divs so that the element can
         * be easily centered using CSS tables
         * @function
         * @param {Element|String} element
         * @returns {Element} outermost wrapper element
         */
        makeCenteredNode: function( element ) {
            // Convert a possible ID to an actual HTMLElement
            element = $.getElement( element );

            /*
                CSS tables require you to have a display:table/row/cell hierarchy so we need to create
                three nested wrapper divs:
             */

            var wrappers = [
                $.makeNeutralElement( 'div' ),
                $.makeNeutralElement( 'div' ),
                $.makeNeutralElement( 'div' )
            ];

            // It feels like we should be able to pass style dicts to makeNeutralElement:
            $.extend(wrappers[0].style, {
                display: "table",
                height: "100%",
                width: "100%"
            });

            $.extend(wrappers[1].style, {
                display: "table-row"
            });

            $.extend(wrappers[2].style, {
                display: "table-cell",
                verticalAlign: "middle",
                textAlign: "center"
            });

            wrappers[0].appendChild(wrappers[1]);
            wrappers[1].appendChild(wrappers[2]);
            wrappers[2].appendChild(element);

            return wrappers[0];
        },


        /**
         * Creates an easily positionable element of the given type that therefor
         * serves as an excellent container element.
         * @function
         * @param {String} tagName
         * @returns {Element}
         */
        makeNeutralElement: function( tagName ) {
            var element = document.createElement( tagName ),
                style   = element.style;

            style.background = "transparent none";
            style.border     = "none";
            style.margin     = "0px";
            style.padding    = "0px";
            style.position   = "static";

            return element;
        },


        /**
         * Returns the current milliseconds, using Date.now() if available
         * @function
         */
        now: function( ) {
            if (Date.now) {
                $.now = Date.now;
            } else {
                $.now = function() {
                    return new Date().getTime();
                };
            }

            return $.now();
        },


        /**
         * Ensures an image is loaded correctly to support alpha transparency.
         * @function
         * @param {String} src
         * @returns {Element}
         */
        makeTransparentImage: function( src ) {
            var img = $.makeNeutralElement( "img" );

            img.src = src;

            return img;
        },


        /**
         * Sets the opacity of the specified element.
         * @function
         * @param {Element|String} element
         * @param {Number} opacity
         * @param {Boolean} [usesAlpha]
         */
        setElementOpacity: function( element, opacity, usesAlpha ) {

            var ieOpacity,
                ieFilter;

            element = $.getElement( element );

            if ( usesAlpha && !$.Browser.alpha ) {
                opacity = Math.round( opacity );
            }

            if ( $.Browser.opacity ) {
                element.style.opacity = opacity < 1 ? opacity : "";
            } else {
                if ( opacity < 1 ) {
                    ieOpacity = Math.round( 100 * opacity );
                    ieFilter  = "alpha(opacity=" + ieOpacity + ")";
                    element.style.filter = ieFilter;
                } else {
                    element.style.filter = "";
                }
            }
        },


        /**
         * Sets the specified element's touch-action style attribute to 'none'.
         * @function
         * @param {Element|String} element
         */
        setElementTouchActionNone: function( element ) {
            element = $.getElement( element );
            if ( typeof element.style.touchAction !== 'undefined' ) {
                element.style.touchAction = 'none';
            } else if ( typeof element.style.msTouchAction !== 'undefined' ) {
                element.style.msTouchAction = 'none';
            }
        },


        /**
         * Sets the specified element's pointer-events style attribute to the passed value.
         * @function
         * @param {Element|String} element
         * @param {String} value
         */
        setElementPointerEvents: function( element, value ) {
            element = $.getElement( element );
            if (typeof element.style !== 'undefined' && typeof element.style.pointerEvents !== 'undefined' ) {
                element.style.pointerEvents = value;
            }
        },


        /**
         * Sets the specified element's pointer-events style attribute to 'none'.
         * @function
         * @param {Element|String} element
         */
        setElementPointerEventsNone: function( element ) {
            $.setElementPointerEvents( element, 'none' );
        },


        /**
         * Add the specified CSS class to the element if not present.
         * @function
         * @param {Element|String} element
         * @param {String} className
         */
        addClass: function( element, className ) {
            element = $.getElement( element );

            if (!element.className) {
                element.className = className;
            } else if ( ( ' ' + element.className + ' ' ).
                indexOf( ' ' + className + ' ' ) === -1 ) {
                element.className += ' ' + className;
            }
        },

        /**
         * Find the first index at which an element is found in an array or -1
         * if not present.
         *
         * Code taken and adapted from
         * https://developer.mozilla.org/en-US/docs/Web/JavaScript/Reference/Global_Objects/Array/indexOf#Compatibility
         *
         * @function
         * @param {Array} array The array from which to find the element
         * @param {Object} searchElement The element to find
         * @param {Number} [fromIndex=0] Index to start research.
         * @returns {Number} The index of the element in the array.
         */
        indexOf: function( array, searchElement, fromIndex ) {
            if ( Array.prototype.indexOf ) {
                this.indexOf = function( array, searchElement, fromIndex ) {
                    return array.indexOf( searchElement, fromIndex );
                };
            } else {
                this.indexOf = function( array, searchElement, fromIndex ) {
                    var i,
                        pivot = ( fromIndex ) ? fromIndex : 0,
                        length;
                    if ( !array ) {
                        throw new TypeError( );
                    }

                    length = array.length;
                    if ( length === 0 || pivot >= length ) {
                        return -1;
                    }

                    if ( pivot < 0 ) {
                        pivot = length - Math.abs( pivot );
                    }

                    for ( i = pivot; i < length; i++ ) {
                        if ( array[i] === searchElement ) {
                            return i;
                        }
                    }
                    return -1;
                };
            }
            return this.indexOf( array, searchElement, fromIndex );
        },

        /**
         * Remove the specified CSS class from the element.
         * @function
         * @param {Element|String} element
         * @param {String} className
         */
        removeClass: function( element, className ) {
            var oldClasses,
                newClasses = [],
                i;

            element = $.getElement( element );
            oldClasses = element.className.split( /\s+/ );
            for ( i = 0; i < oldClasses.length; i++ ) {
                if ( oldClasses[ i ] && oldClasses[ i ] !== className ) {
                    newClasses.push( oldClasses[ i ] );
                }
            }
            element.className = newClasses.join(' ');
        },

        /**
         * Convert passed addEventListener() options to boolean or options object,
         * depending on browser support.
         * @function
         * @param {Boolean|Object} [options] Boolean useCapture, or if [supportsEventListenerOptions]{@link OpenSeadragon.supportsEventListenerOptions}, can be an object
         * @param {Boolean} [options.capture]
         * @param {Boolean} [options.passive]
         * @param {Boolean} [options.once]
         * @returns {String} The protocol (http:, https:, file:, ftp: ...)
         */
        normalizeEventListenerOptions: function (options) {
            var opts;
            if ( typeof options !== 'undefined' ) {
                if ( typeof options === 'boolean' ) {
                    // Legacy Boolean useCapture
                    opts = $.supportsEventListenerOptions ? { capture: options } : options;
                } else {
                    // Options object
                    opts = $.supportsEventListenerOptions ? options :
                        ( ( typeof options.capture !== 'undefined' ) ? options.capture : false );
                }
            } else {
                // No options specified - Legacy optional useCapture argument
                //   (for IE, first supported on version 9, so we'll pass a Boolean)
                opts = $.supportsEventListenerOptions ? { capture: false } : false;
            }
            return opts;
        },

        /**
         * Adds an event listener for the given element, eventName and handler.
         * @function
         * @param {Element|String} element
         * @param {String} eventName
         * @param {Function} handler
         * @param {Boolean|Object} [options] Boolean useCapture, or if [supportsEventListenerOptions]{@link OpenSeadragon.supportsEventListenerOptions}, can be an object
         * @param {Boolean} [options.capture]
         * @param {Boolean} [options.passive]
         * @param {Boolean} [options.once]
         */
        addEvent: (function () {
            if ( $.supportsAddEventListener ) {
                return function ( element, eventName, handler, options ) {
                    options = $.normalizeEventListenerOptions(options);
                    element = $.getElement( element );
                    element.addEventListener( eventName, handler, options );
                };
            } else if ( document.documentElement.attachEvent && document.attachEvent ) {
                return function ( element, eventName, handler ) {
                    element = $.getElement( element );
                    element.attachEvent( 'on' + eventName, handler );
                };
            } else {
                throw new Error( "No known event model." );
            }
        }()),


        /**
         * Remove a given event listener for the given element, event type and
         * handler.
         * @function
         * @param {Element|String} element
         * @param {String} eventName
         * @param {Function} handler
         * @param {Boolean|Object} [options] Boolean useCapture, or if [supportsEventListenerOptions]{@link OpenSeadragon.supportsEventListenerOptions}, can be an object
         * @param {Boolean} [options.capture]
         */
        removeEvent: (function () {
            if ( $.supportsRemoveEventListener ) {
                return function ( element, eventName, handler, options ) {
                    options = $.normalizeEventListenerOptions(options);
                    element = $.getElement( element );
                    element.removeEventListener( eventName, handler, options );
                };
            } else if ( document.documentElement.detachEvent && document.detachEvent ) {
                return function( element, eventName, handler ) {
                    element = $.getElement( element );
                    element.detachEvent( 'on' + eventName, handler );
                };
            } else {
                throw new Error( "No known event model." );
            }
        }()),


        /**
         * Cancels the default browser behavior had the event propagated all
         * the way up the DOM to the window object.
         * @function
         * @param {Event} [event]
         */
        cancelEvent: function( event ) {
            event.preventDefault();
        },


        /**
         * Returns true if {@link OpenSeadragon.cancelEvent|cancelEvent} has been called on
         * the event, otherwise returns false.
         * @function
         * @param {Event} [event]
         */
        eventIsCanceled: function( event ) {
            return event.defaultPrevented;
        },


        /**
         * Stops the propagation of the event through the DOM in the capturing and bubbling phases.
         * @function
         * @param {Event} [event]
         */
        stopEvent: function( event ) {
            event.stopPropagation();
        },

        // Deprecated
        createCallback: function( object, method ) {
            //TODO: This pattern is painful to use and debug.  It's much cleaner
            //      to use pinning plus anonymous functions.  Get rid of this
            //      pattern!
            console.error('The createCallback function is deprecated and will be removed in future versions. Please use alternativeFunction instead.');
            var initialArgs = [],
                i;
            for ( i = 2; i < arguments.length; i++ ) {
                initialArgs.push( arguments[ i ] );
            }

            return function() {
                var args = initialArgs.concat( [] ),
                    i;
                for ( i = 0; i < arguments.length; i++ ) {
                    args.push( arguments[ i ] );
                }

                return method.apply( object, args );
            };
        },


        /**
         * Retrieves the value of a url parameter from the window.location string.
         * @function
         * @param {String} key
         * @returns {String} The value of the url parameter or null if no param matches.
         */
        getUrlParameter: function( key ) {
            // eslint-disable-next-line no-use-before-define
            var value = URLPARAMS[ key ];
            return value ? value : null;
        },

        /**
         * Retrieves the protocol used by the url. The url can either be absolute
         * or relative.
         * @function
         * @private
         * @param {String} url The url to retrieve the protocol from.
         * @returns {String} The protocol (http:, https:, file:, ftp: ...)
         */
        getUrlProtocol: function( url ) {
            var match = url.match(/^([a-z]+:)\/\//i);
            if ( match === null ) {
                // Relative URL, retrive the protocol from window.location
                return window.location.protocol;
            }
            return match[1].toLowerCase();
        },

        /**
         * Create an XHR object
         * @private
         * @param {type} [local] Deprecated. Ignored (IE/ActiveXObject file protocol no longer supported).
         * @returns {XMLHttpRequest}
         */
        createAjaxRequest: function() {
            if ( window.XMLHttpRequest ) {
                $.createAjaxRequest = function() {
                    return new XMLHttpRequest();
                };
                return new XMLHttpRequest();
            } else {
                throw new Error( "Browser doesn't support XMLHttpRequest." );
            }
        },

        /**
         * Makes an AJAX request.
         * @param {Object} options
         * @param {String} options.url - the url to request
         * @param {Function} options.success - a function to call on a successful response
         * @param {Function} options.error - a function to call on when an error occurs
         * @param {Object} options.headers - headers to add to the AJAX request
         * @param {String} options.responseType - the response type of the AJAX request
         * @param {String} options.postData - HTTP POST data (usually but not necessarily in k=v&k2=v2... form,
         *      see TileSource::getPostData), GET method used if null
         * @param {Boolean} [options.withCredentials=false] - whether to set the XHR's withCredentials
         * @throws {Error}
         * @returns {XMLHttpRequest}
         */
        makeAjaxRequest: function( url, onSuccess, onError ) {
            var withCredentials;
            var headers;
            var responseType;
            var postData;

            // Note that our preferred API is that you pass in a single object; the named
            // arguments are for legacy support.
            if( $.isPlainObject( url ) ){
                onSuccess = url.success;
                onError = url.error;
                withCredentials = url.withCredentials;
                headers = url.headers;
                responseType = url.responseType || null;
                postData = url.postData || null;
                url = url.url;
            }

            var protocol = $.getUrlProtocol( url );
            var request = $.createAjaxRequest();

            if ( !$.isFunction( onSuccess ) ) {
                throw new Error( "makeAjaxRequest requires a success callback" );
            }

            request.onreadystatechange = function() {
                // 4 = DONE (https://developer.mozilla.org/en-US/docs/Web/API/XMLHttpRequest#Properties)
                if ( request.readyState === 4 ) {
                    request.onreadystatechange = function(){};

                    // With protocols other than http/https, a successful request status is in
                    // the 200's on Firefox and 0 on other browsers
                    if ( (request.status >= 200 && request.status < 300) ||
                        ( request.status === 0 &&
                          protocol !== "http:" &&
                          protocol !== "https:" )) {
                        onSuccess( request );
                    } else {
                        if ( $.isFunction( onError ) ) {
                            onError( request );
                        } else {
                            $.console.error( "AJAX request returned %d: %s", request.status, url );
                        }
                    }
                }
            };

            var method = postData ? "POST" : "GET";
            try {
                request.open( method, url, true );

                if (responseType) {
                    request.responseType = responseType;
                }

                if (headers) {
                    for (var headerName in headers) {
                        if (Object.prototype.hasOwnProperty.call(headers, headerName) && headers[headerName]) {
                            request.setRequestHeader(headerName, headers[headerName]);
                        }
                    }
                }

                if (withCredentials) {
                    request.withCredentials = true;
                }

                request.send(postData);
            } catch (e) {
                $.console.error( "%s while making AJAX request: %s", e.name, e.message );

                request.onreadystatechange = function(){};

                if ( $.isFunction( onError ) ) {
                    onError( request, e );
                }
            }

            return request;
        },

        /**
         * Taken from jQuery 1.6.1
         * @function
         * @param {Object} options
         * @param {String} options.url
         * @param {Function} options.callback
         * @param {String} [options.param='callback'] The name of the url parameter
         *      to request the jsonp provider with.
         * @param {String} [options.callbackName=] The name of the callback to
         *      request the jsonp provider with.
         */
        jsonp: function( options ){
            var script,
                url     = options.url,
                head    = document.head ||
                    document.getElementsByTagName( "head" )[ 0 ] ||
                    document.documentElement,
                jsonpCallback = options.callbackName || 'openseadragon' + $.now(),
                previous      = window[ jsonpCallback ],
                replace       = "$1" + jsonpCallback + "$2",
                callbackParam = options.param || 'callback',
                callback      = options.callback;

            url = url.replace( /(=)\?(&|$)|\?\?/i, replace );
            // Add callback manually
            url += (/\?/.test( url ) ? "&" : "?") + callbackParam + "=" + jsonpCallback;

            // Install callback
            window[ jsonpCallback ] = function( response ) {
                if ( !previous ){
                    try{
                        delete window[ jsonpCallback ];
                    }catch(e){
                        //swallow
                    }
                } else {
                    window[ jsonpCallback ] = previous;
                }
                if( callback && $.isFunction( callback ) ){
                    callback( response );
                }
            };

            script = document.createElement( "script" );

            //TODO: having an issue with async info requests
            if( undefined !== options.async || false !== options.async ){
                script.async = "async";
            }

            if ( options.scriptCharset ) {
                script.charset = options.scriptCharset;
            }

            script.src = url;

            // Attach handlers for all browsers
            script.onload = script.onreadystatechange = function( _, isAbort ) {

                if ( isAbort || !script.readyState || /loaded|complete/.test( script.readyState ) ) {

                    // Handle memory leak in IE
                    script.onload = script.onreadystatechange = null;

                    // Remove the script
                    if ( head && script.parentNode ) {
                        head.removeChild( script );
                    }

                    // Dereference the script
                    script = undefined;
                }
            };
            // Use insertBefore instead of appendChild  to circumvent an IE6 bug.
            // This arises when a base node is used (#2709 and #4378).
            head.insertBefore( script, head.firstChild );

        },


        /**
         * Fully deprecated. Will throw an error.
         * @function
         * @deprecated use {@link OpenSeadragon.Viewer#open}
         */
        createFromDZI: function() {
            throw "OpenSeadragon.createFromDZI is deprecated, use Viewer.open.";
        },

        /**
         * Parses an XML string into a DOM Document.
         * @function
         * @param {String} string
         * @returns {Document}
         */
        parseXml: function( string ) {
            if ( window.DOMParser ) {

                $.parseXml = function( string ) {
                    var xmlDoc = null,
                        parser;

                    parser = new DOMParser();
                    xmlDoc = parser.parseFromString( string, "text/xml" );
                    return xmlDoc;
                };

            } else {
                throw new Error( "Browser doesn't support XML DOM." );
            }

            return $.parseXml( string );
        },

        /**
         * Parses a JSON string into a Javascript object.
         * @function
         * @param {String} string
         * @returns {Object}
         */
        parseJSON: function(string) {
            $.parseJSON = window.JSON.parse;
            return $.parseJSON(string);
        },

        /**
         * Reports whether the image format is supported for tiling in this
         * version.
         * @function
         * @param {String} [extension]
         * @returns {Boolean}
         */
        imageFormatSupported: function( extension ) {
            extension = extension ? extension : "";
            // eslint-disable-next-line no-use-before-define
            return !!FILEFORMATS[ extension.toLowerCase() ];
        },

        /**
         * Updates supported image formats with user-specified values.
         * Preexisting formats that are not being updated are left unchanged.
         * By default, the defined formats are
         * <pre><code>{
         *      avif: true,
         *      bmp:  false,
         *      jpeg: true,
         *      jpg:  true,
         *      png:  true,
         *      tif:  false,
         *      wdp:  false,
         *      webp: true
         * }
         * </code></pre>
         * @function
         * @example
         * // sets bmp as supported and png as unsupported
         * setImageFormatsSupported({bmp: true, png: false});
         * @param {Object} formats An object containing format extensions as
         * keys and booleans as values.
         */
        setImageFormatsSupported: function(formats) {
            // eslint-disable-next-line no-use-before-define
            $.extend(FILEFORMATS, formats);
        }

    });


    //TODO: $.console is often used inside a try/catch block which generally
    //      prevents allowings errors to occur with detection until a debugger
    //      is attached.  Although I've been guilty of the same anti-pattern
    //      I eventually was convinced that errors should naturally propagate in
    //      all but the most special cases.
    /**
     * A convenient alias for console when available, and a simple null
     * function when console is unavailable.
     * @static
     * @private
     */
    var nullfunction = function( msg ){
        //document.location.hash = msg;
    };

    $.console = window.console || {
        log:    nullfunction,
        debug:  nullfunction,
        info:   nullfunction,
        warn:   nullfunction,
        error:  nullfunction,
        assert: nullfunction
    };


    /**
     * The current browser vendor, version, and related information regarding detected features.
     * @member {Object} Browser
     * @memberof OpenSeadragon
     * @static
     * @type {Object}
     * @property {OpenSeadragon.BROWSERS} vendor - One of the {@link OpenSeadragon.BROWSERS} enumeration values.
     * @property {Number} version
     * @property {Boolean} alpha - Does the browser support image alpha transparency.
     */
    $.Browser = {
        vendor:     $.BROWSERS.UNKNOWN,
        version:    0,
        alpha:      true
    };


    var FILEFORMATS = {
<<<<<<< HEAD
            bmp:  true,
=======
            avif: true,
            bmp:  false,
>>>>>>> c0655ba3
            jpeg: true,
            jpg:  true,
            png:  true,
            tif:  false,
            wdp:  false,
            webp: true
        },
        URLPARAMS = {};

    (function() {
        //A small auto-executing routine to determine the browser vendor,
        //version and supporting feature sets.
        var ver = navigator.appVersion,
            ua  = navigator.userAgent,
            regex;

        //console.error( 'appName: ' + navigator.appName );
        //console.error( 'appVersion: ' + navigator.appVersion );
        //console.error( 'userAgent: ' + navigator.userAgent );

        //TODO navigator.appName is deprecated. Should be 'Netscape' for all browsers
        //  but could be dropped at any time
        //  See https://developer.mozilla.org/en-US/docs/Web/API/Navigator/appName
        //      https://developer.mozilla.org/en-US/docs/Web/HTTP/Browser_detection_using_the_user_agent
        switch( navigator.appName ){
            case "Microsoft Internet Explorer":
                if( !!window.attachEvent &&
                    !!window.ActiveXObject ) {

                    $.Browser.vendor = $.BROWSERS.IE;
                    $.Browser.version = parseFloat(
                        ua.substring(
                            ua.indexOf( "MSIE" ) + 5,
                            ua.indexOf( ";", ua.indexOf( "MSIE" ) ) )
                        );
                }
                break;
            case "Netscape":
                if (window.addEventListener) {
                    if ( ua.indexOf( "Edge" ) >= 0 ) {
                        $.Browser.vendor = $.BROWSERS.EDGE;
                        $.Browser.version = parseFloat(
                            ua.substring( ua.indexOf( "Edge" ) + 5 )
                        );
                    } else if ( ua.indexOf( "Edg" ) >= 0 ) {
                        $.Browser.vendor = $.BROWSERS.CHROMEEDGE;
                        $.Browser.version = parseFloat(
                            ua.substring( ua.indexOf( "Edg" ) + 4 )
                        );
                    } else if ( ua.indexOf( "Firefox" ) >= 0 ) {
                        $.Browser.vendor = $.BROWSERS.FIREFOX;
                        $.Browser.version = parseFloat(
                            ua.substring( ua.indexOf( "Firefox" ) + 8 )
                        );
                    } else if ( ua.indexOf( "Safari" ) >= 0 ) {
                        $.Browser.vendor = ua.indexOf( "Chrome" ) >= 0 ?
                            $.BROWSERS.CHROME :
                            $.BROWSERS.SAFARI;
                        $.Browser.version = parseFloat(
                            ua.substring(
                                ua.substring( 0, ua.indexOf( "Safari" ) ).lastIndexOf( "/" ) + 1,
                                ua.indexOf( "Safari" )
                            )
                        );
                    } else {
                        regex = new RegExp( "Trident/.*rv:([0-9]{1,}[.0-9]{0,})");
                        if ( regex.exec( ua ) !== null ) {
                            $.Browser.vendor = $.BROWSERS.IE;
                            $.Browser.version = parseFloat( RegExp.$1 );
                        }
                    }
                }
                break;
            case "Opera":
                $.Browser.vendor = $.BROWSERS.OPERA;
                $.Browser.version = parseFloat( ver );
                break;
        }

            // ignore '?' portion of query string
        var query = window.location.search.substring( 1 ),
            parts = query.split('&'),
            part,
            sep,
            i;

        for ( i = 0; i < parts.length; i++ ) {
            part = parts[ i ];
            sep  = part.indexOf( '=' );

            if ( sep > 0 ) {
                var key = part.substring( 0, sep ),
                    value = part.substring( sep + 1 );
                try {
                    URLPARAMS[ key ] = decodeURIComponent( value );
                } catch (e) {
                    $.console.error( "Ignoring malformed URL parameter: %s=%s", key, value );
                }
            }
        }

        //determine if this browser supports image alpha transparency
        $.Browser.alpha = !(
            $.Browser.vendor === $.BROWSERS.CHROME && $.Browser.version < 2
        );

        //determine if this browser supports element.style.opacity
        $.Browser.opacity = true;

        if ( $.Browser.vendor === $.BROWSERS.IE ) {
            $.console.error('Internet Explorer is not supported by OpenSeadragon');
        }
    })();


    // Adding support for HTML5's requestAnimationFrame as suggested by acdha.
    // Implementation taken from matt synder's post here:
    // http://mattsnider.com/cross-browser-and-legacy-supported-requestframeanimation/
    (function( w ) {

        // most browsers have an implementation
        var requestAnimationFrame = w.requestAnimationFrame ||
            w.mozRequestAnimationFrame ||
            w.webkitRequestAnimationFrame ||
            w.msRequestAnimationFrame;

        var cancelAnimationFrame = w.cancelAnimationFrame ||
            w.mozCancelAnimationFrame ||
            w.webkitCancelAnimationFrame ||
            w.msCancelAnimationFrame;

        // polyfill, when necessary
        if ( requestAnimationFrame && cancelAnimationFrame ) {
            // We can't assign these window methods directly to $ because they
            // expect their "this" to be "window", so we call them in wrappers.
            $.requestAnimationFrame = function(){
                return requestAnimationFrame.apply( w, arguments );
            };
            $.cancelAnimationFrame = function(){
                return cancelAnimationFrame.apply( w, arguments );
            };
        } else {
            var aAnimQueue = [],
                processing = [],
                iRequestId = 0,
                iIntervalId;

            // create a mock requestAnimationFrame function
            $.requestAnimationFrame = function( callback ) {
                aAnimQueue.push( [ ++iRequestId, callback ] );

                if ( !iIntervalId ) {
                    iIntervalId = setInterval( function() {
                        if ( aAnimQueue.length ) {
                            var time = $.now();
                            // Process all of the currently outstanding frame
                            // requests, but none that get added during the
                            // processing.
                            // Swap the arrays so we don't have to create a new
                            // array every frame.
                            var temp = processing;
                            processing = aAnimQueue;
                            aAnimQueue = temp;
                            while ( processing.length ) {
                                processing.shift()[ 1 ]( time );
                            }
                        } else {
                            // don't continue the interval, if unnecessary
                            clearInterval( iIntervalId );
                            iIntervalId = undefined;
                        }
                    }, 1000 / 50);  // estimating support for 50 frames per second
                }

                return iRequestId;
            };

            // create a mock cancelAnimationFrame function
            $.cancelAnimationFrame = function( requestId ) {
                // find the request ID and remove it
                var i, j;
                for ( i = 0, j = aAnimQueue.length; i < j; i += 1 ) {
                    if ( aAnimQueue[ i ][ 0 ] === requestId ) {
                        aAnimQueue.splice( i, 1 );
                        return;
                    }
                }

                // If it's not in the queue, it may be in the set we're currently
                // processing (if cancelAnimationFrame is called from within a
                // requestAnimationFrame callback).
                for ( i = 0, j = processing.length; i < j; i += 1 ) {
                    if ( processing[ i ][ 0 ] === requestId ) {
                        processing.splice( i, 1 );
                        return;
                    }
                }
            };
        }
    })( window );

    /**
     * @private
     * @inner
     * @function
     * @param {Element} element
     * @param {Boolean} [isFixed]
     * @returns {Element}
     */
    function getOffsetParent( element, isFixed ) {
        if ( isFixed && element !== document.body ) {
            return document.body;
        } else {
            return element.offsetParent;
        }
    }

}(OpenSeadragon));


// Universal Module Definition, supports CommonJS, AMD and simple script tag
(function (root, factory) {
    if (typeof define === 'function' && define.amd) {
        // expose as amd module
        define([], factory);
    } else if (typeof module === 'object' && module.exports) {
        // expose as commonjs module
        module.exports = factory();
    } else {
        // expose as window.OpenSeadragon
        root.OpenSeadragon = factory();
    }
}(this, function () {
    return OpenSeadragon;
}));<|MERGE_RESOLUTION|>--- conflicted
+++ resolved
@@ -2663,12 +2663,9 @@
 
 
     var FILEFORMATS = {
-<<<<<<< HEAD
             bmp:  true,
-=======
             avif: true,
             bmp:  false,
->>>>>>> c0655ba3
             jpeg: true,
             jpg:  true,
             png:  true,
