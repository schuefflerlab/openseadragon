/*
 * OpenSeadragon - TileSource
 *
 * Copyright (C) 2009 CodePlex Foundation
 * Copyright (C) 2010-2013 OpenSeadragon contributors
 *
 * Redistribution and use in source and binary forms, with or without
 * modification, are permitted provided that the following conditions are
 * met:
 *
 * - Redistributions of source code must retain the above copyright notice,
 *   this list of conditions and the following disclaimer.
 *
 * - Redistributions in binary form must reproduce the above copyright
 *   notice, this list of conditions and the following disclaimer in the
 *   documentation and/or other materials provided with the distribution.
 *
 * - Neither the name of CodePlex Foundation nor the names of its
 *   contributors may be used to endorse or promote products derived from
 *   this software without specific prior written permission.
 *
 * THIS SOFTWARE IS PROVIDED BY THE COPYRIGHT HOLDERS AND CONTRIBUTORS
 * "AS IS" AND ANY EXPRESS OR IMPLIED WARRANTIES, INCLUDING, BUT NOT
 * LIMITED TO, THE IMPLIED WARRANTIES OF MERCHANTABILITY AND FITNESS FOR
 * A PARTICULAR PURPOSE ARE DISCLAIMED.  IN NO EVENT SHALL THE COPYRIGHT
 * OWNER OR CONTRIBUTORS BE LIABLE FOR ANY DIRECT, INDIRECT, INCIDENTAL,
 * SPECIAL, EXEMPLARY, OR CONSEQUENTIAL DAMAGES (INCLUDING, BUT NOT LIMITED
 * TO, PROCUREMENT OF SUBSTITUTE GOODS OR SERVICES; LOSS OF USE, DATA, OR
 * PROFITS; OR BUSINESS INTERRUPTION) HOWEVER CAUSED AND ON ANY THEORY OF
 * LIABILITY, WHETHER IN CONTRACT, STRICT LIABILITY, OR TORT (INCLUDING
 * NEGLIGENCE OR OTHERWISE) ARISING IN ANY WAY OUT OF THE USE OF THIS
 * SOFTWARE, EVEN IF ADVISED OF THE POSSIBILITY OF SUCH DAMAGE.
 */

(function( $ ){


/**
 * @class TileSource
 * @classdesc The TileSource contains the most basic implementation required to create a
 * smooth transition between layers in an image pyramid. It has only a single key
 * interface that must be implemented to complete its key functionality:
 * 'getTileUrl'.  It also has several optional interfaces that can be
 * implemented if a new TileSource wishes to support configuration via a simple
 * object or array ('configure') and if the tile source supports or requires
 * configuration via retrieval of a document on the network ala AJAX or JSONP,
 * ('getImageInfo').
 * <br/>
 * By default the image pyramid is split into N layers where the image's longest
 * side in M (in pixels), where N is the smallest integer which satisfies
 *      <strong>2^(N+1) >= M</strong>.
 *
 * @memberof OpenSeadragon
 * @extends OpenSeadragon.EventSource
 * @param {Object} options
 *      You can either specify a URL, or literally define the TileSource (by specifying
 *      width, height, tileSize, tileOverlap, minLevel, and maxLevel). For the former,
 *      the extending class is expected to implement 'getImageInfo' and 'configure'.
 *      For the latter, the construction is assumed to occur through
 *      the extending classes implementation of 'configure'.
 * @param {String} [options.url]
 *      The URL for the data necessary for this TileSource.
 * @param {Function} [options.success]
 *      A function to be called upon successful creation.
 * @param {Boolean} [options.ajaxWithCredentials]
 *      If this TileSource needs to make an AJAX call, this specifies whether to set
 *      the XHR's withCredentials (for accessing secure data).
 * @param {Number} [options.width]
 *      Width of the source image at max resolution in pixels.
 * @param {Number} [options.height]
 *      Height of the source image at max resolution in pixels.
 * @param {Number} [options.tileSize]
 *      The size of the tiles to assumed to make up each pyramid layer in pixels.
 *      Tile size determines the point at which the image pyramid must be
 *      divided into a matrix of smaller images.
 *      Use options.tileWidth and options.tileHeight to support non-square tiles.
 * @param {Number} [options.tileWidth]
 *      The width of the tiles to assumed to make up each pyramid layer in pixels.
 * @param {Number} [options.tileHeight]
 *      The height of the tiles to assumed to make up each pyramid layer in pixels.
 * @param {Number} [options.tileOverlap]
 *      The number of pixels each tile is expected to overlap touching tiles.
 * @param {Number} [options.minLevel]
 *      The minimum level to attempt to load.
 * @param {Number} [options.maxLevel]
 *      The maximum level to attempt to load.
 */
$.TileSource = function( width, height, tileSize, tileOverlap, minLevel, maxLevel ) {
    var _this = this;

    var args = arguments,
        options,
        i;

    if( $.isPlainObject( width ) ){
        options = width;
    }else{
        options = {
            width: args[0],
            height: args[1],
            tileSize: args[2],
            tileOverlap: args[3],
            minLevel: args[4],
            maxLevel: args[5]
        };
    }

    //Tile sources supply some events, namely 'ready' when they must be configured
    //by asynchronously fetching their configuration data.
    $.EventSource.call( this );

    //we allow options to override anything we dont treat as
    //required via idiomatic options or which is functionally
    //set depending on the state of the readiness of this tile
    //source
    $.extend( true, this, options );

    if (!this.success) {
        //Any functions that are passed as arguments are bound to the ready callback
        for ( i = 0; i < arguments.length; i++ ) {
            if ( $.isFunction( arguments[ i ] ) ) {
                this.success = arguments[ i ];
                //only one callback per constructor
                break;
            }
        }
    }

    if (this.success) {
        this.addHandler( 'ready', function ( event ) {
            _this.success( event );
        } );
    }

    /**
     * Ratio of width to height
     * @member {Number} aspectRatio
     * @memberof OpenSeadragon.TileSource#
     */
    /**
     * Vector storing x and y dimensions ( width and height respectively ).
     * @member {OpenSeadragon.Point} dimensions
     * @memberof OpenSeadragon.TileSource#
     */
    /**
     * The overlap in pixels each tile shares with its adjacent neighbors.
     * @member {Number} tileOverlap
     * @memberof OpenSeadragon.TileSource#
     */
    /**
     * The minimum pyramid level this tile source supports or should attempt to load.
     * @member {Number} minLevel
     * @memberof OpenSeadragon.TileSource#
     */
    /**
     * The maximum pyramid level this tile source supports or should attempt to load.
     * @member {Number} maxLevel
     * @memberof OpenSeadragon.TileSource#
     */
    /**
     *
     * @member {Boolean} ready
     * @memberof OpenSeadragon.TileSource#
     */

    if( 'string' == $.type( arguments[ 0 ] ) ){
        this.url = arguments[0];
    }

    if (this.url) {
        //in case the getImageInfo method is overriden and/or implies an
        //async mechanism set some safe defaults first
        this.aspectRatio = 1;
        this.dimensions  = new $.Point( 10, 10 );
        this._tileWidth  = 0;
        this._tileHeight = 0;
        this.tileOverlap = 0;
        this.minLevel    = 0;
        this.maxLevel    = 0;
        this.ready       = false;
        //configuration via url implies the extending class
        //implements and 'configure'
        this.getImageInfo( this.url );

    } else {

        //explicit configuration via positional args in constructor
        //or the more idiomatic 'options' object
        this.ready       = true;
        this.aspectRatio = ( options.width && options.height ) ?
            (  options.width / options.height ) : 1;
        this.dimensions  = new $.Point( options.width, options.height );

        if ( this.tileSize ){
            this._tileWidth = this._tileHeight = this.tileSize;
            delete this.tileSize;
        } else {
            if( this.tileWidth ){
                // We were passed tileWidth in options, but we want to rename it
                // with a leading underscore to make clear that it is not safe to directly modify it
                this._tileWidth = this.tileWidth;
                delete this.tileWidth;
            } else {
                this._tileWidth = 0;
            }

            if( this.tileHeight ){
                // See note above about renaming this.tileWidth
                this._tileHeight = this.tileHeight;
                delete this.tileHeight;
            } else {
                this._tileHeight = 0;
            }
        }

        this.tileOverlap = options.tileOverlap ? options.tileOverlap : 0;
        this.minLevel    = options.minLevel ? options.minLevel : 0;
        this.maxLevel    = ( undefined !== options.maxLevel && null !== options.maxLevel ) ?
            options.maxLevel : (
                ( options.width && options.height ) ? Math.ceil(
                    Math.log( Math.max( options.width, options.height ) ) /
                    Math.log( 2 )
                ) : 0
            );
        if( this.success && $.isFunction( this.success ) ){
            this.success( this );
        }
    }


};

/** @lends OpenSeadragon.TileSource.prototype */
$.TileSource.prototype = {

    getTileSize: function( level ) {
        $.console.error(
            "[TileSource.getTileSize] is deprecated." +
            "Use TileSource.getTileWidth() and TileSource.getTileHeight() instead"
        );
        return this._tileWidth;
    },

    /**
     * Return the tileWidth for a given level.
     * Subclasses should override this if tileWidth can be different at different levels
     *   such as in IIIFTileSource.  Code should use this function rather than reading
     *   from ._tileWidth directly.
     * @function
     * @param {Number} level
     */
    getTileWidth: function( level ) {
        if (!this._tileWidth) {
            return this.getTileSize(level);
        }
        return this._tileWidth;
    },

    /**
     * Return the tileHeight for a given level.
     * Subclasses should override this if tileHeight can be different at different levels
     *   such as in IIIFTileSource.  Code should use this function rather than reading
     *   from ._tileHeight directly.
     * @function
     * @param {Number} level
     */
    getTileHeight: function( level ) {
        if (!this._tileHeight) {
            return this.getTileSize(level);
        }
        return this._tileHeight;
    },

    /**
     * @function
     * @param {Number} level
     */
    getLevelScale: function( level ) {

        // see https://github.com/openseadragon/openseadragon/issues/22
        // we use the tilesources implementation of getLevelScale to generate
        // a memoized re-implementation
        var levelScaleCache = {},
            i;
        for( i = 0; i <= this.maxLevel; i++ ){
            levelScaleCache[ i ] = 1 / Math.pow(2, this.maxLevel - i);
        }
        this.getLevelScale = function( _level ){
            return levelScaleCache[ _level ];
        };
        return this.getLevelScale( level );
    },

    /**
     * @function
     * @param {Number} level
     */
    getNumTiles: function( level ) {
        var scale = this.getLevelScale( level ),
            x = Math.ceil( scale * this.dimensions.x / this.getTileWidth(level) ),
            y = Math.ceil( scale * this.dimensions.y / this.getTileHeight(level) );

        return new $.Point( x, y );
    },

    /**
     * @function
     * @param {Number} level
     */
    getPixelRatio: function( level ) {
        var imageSizeScaled = this.dimensions.times( this.getLevelScale( level ) ),
            rx = 1.0 / imageSizeScaled.x,
            ry = 1.0 / imageSizeScaled.y;

        return new $.Point(rx, ry);
    },


    /**
     * @function
     * @param {Number} level
     */
    getClosestLevel: function( rect ) {
        var i,
            tilesPerSide,
            tiles;

        for( i = this.minLevel; i < this.maxLevel; i++ ){
            tiles = this.getNumTiles( i );
            tilesPerSide = new $.Point(
              Math.floor( rect.x / this.getTileWidth(i) ),
              Math.floor( rect.y / this.getTileHeight(i) )
            );

            if( tiles.x + 1 >= tilesPerSide.x && tiles.y + 1 >= tilesPerSide.y ){
                break;
            }
        }
        return Math.max( 0, i - 1 );
    },

    /**
     * @function
     * @param {Number} level
     * @param {OpenSeadragon.Point} point
     */
    getTileAtPoint: function(level, point) {
        var widthScaled = this.dimensions.x * this.getLevelScale(level);
<<<<<<< HEAD
        var pixelX = point.x * widthScaled;
        var pixelY = point.y * widthScaled;
        var x = Math.floor(pixelX / this.getTileWidth());
        var y = Math.floor(pixelY / this.getTileHeight());
=======
        var pixelX = $.positiveModulo(point.x, 1) * widthScaled;
        var pixelY = $.positiveModulo(point.y, 1 / this.aspectRatio) * widthScaled;

        var x = Math.floor(pixelX / this.getTileWidth());
        var y = Math.floor(pixelY / this.getTileHeight());

        // Fix for wrapping
        var numTiles = this.getNumTiles(level);
        x += numTiles.x * Math.floor(point.x);
        y += numTiles.y * Math.floor(point.y * this.aspectRatio);

>>>>>>> e910e93d
        return new $.Point(x, y);
    },

    /**
     * @function
     * @param {Number} level
     * @param {Number} x
     * @param {Number} y
     */
    getTileBounds: function( level, x, y ) {
        var dimensionsScaled = this.dimensions.times( this.getLevelScale( level ) ),
            tileWidth = this.getTileWidth(level),
            tileHeight = this.getTileHeight(level),
            px = ( x === 0 ) ? 0 : tileWidth * x - this.tileOverlap,
            py = ( y === 0 ) ? 0 : tileHeight * y - this.tileOverlap,
            sx = tileWidth + ( x === 0 ? 1 : 2 ) * this.tileOverlap,
            sy = tileHeight + ( y === 0 ? 1 : 2 ) * this.tileOverlap,
            scale = 1.0 / dimensionsScaled.x;

        sx = Math.min( sx, dimensionsScaled.x - px );
        sy = Math.min( sy, dimensionsScaled.y - py );

        return new $.Rect( px * scale, py * scale, sx * scale, sy * scale );
    },


    /**
     * Responsible for retrieving, and caching the
     * image metadata pertinent to this TileSources implementation.
     * @function
     * @param {String} url
     * @throws {Error}
     */
    getImageInfo: function( url ) {
        var _this = this,
            callbackName,
            callback,
            readySource,
            options,
            urlParts,
            filename,
            lastDot;


        if( url ) {
            urlParts = url.split( '/' );
            filename = urlParts[ urlParts.length - 1 ];
            lastDot  = filename.lastIndexOf( '.' );
            if ( lastDot > -1 ) {
                urlParts[ urlParts.length - 1 ] = filename.slice( 0, lastDot );
            }
        }

        callback = function( data ){
            if( typeof(data) === "string" ) {
                data = $.parseXml( data );
            }
            var $TileSource = $.TileSource.determineType( _this, data, url );
            if ( !$TileSource ) {
                /**
                 * Raised when an error occurs loading a TileSource.
                 *
                 * @event open-failed
                 * @memberof OpenSeadragon.TileSource
                 * @type {object}
                 * @property {OpenSeadragon.TileSource} eventSource - A reference to the TileSource which raised the event.
                 * @property {String} message
                 * @property {String} source
                 * @property {?Object} userData - Arbitrary subscriber-defined object.
                 */
                _this.raiseEvent( 'open-failed', { message: "Unable to load TileSource", source: url } );
                return;
            }

            options = $TileSource.prototype.configure.apply( _this, [ data, url ]);
            if (options.ajaxWithCredentials === undefined) {
                options.ajaxWithCredentials = _this.ajaxWithCredentials;
            }

            readySource = new $TileSource( options );
            _this.ready = true;
            /**
             * Raised when a TileSource is opened and initialized.
             *
             * @event ready
             * @memberof OpenSeadragon.TileSource
             * @type {object}
             * @property {OpenSeadragon.TileSource} eventSource - A reference to the TileSource which raised the event.
             * @property {Object} tileSource
             * @property {?Object} userData - Arbitrary subscriber-defined object.
             */
            _this.raiseEvent( 'ready', { tileSource: readySource } );
        };

        if( url.match(/\.js$/) ){
            //TODO: Its not very flexible to require tile sources to end jsonp
            //      request for info  with a url that ends with '.js' but for
            //      now it's the only way I see to distinguish uniformly.
            callbackName = url.split( '/' ).pop().replace('.js','');
            $.jsonp({
                url: url,
                async: false,
                callbackName: callbackName,
                callback: callback
            });
        } else {
            // request info via xhr asynchronously.
            $.makeAjaxRequest( {
                url: url,
                withCredentials: this.ajaxWithCredentials,
                success: function( xhr ) {
                    var data = processResponse( xhr );
                    callback( data );
                },
                error: function ( xhr, exc ) {
                    var msg;

                    /*
                        IE < 10 will block XHR requests to different origins. Any property access on the request
                        object will raise an exception which we'll attempt to handle by formatting the original
                        exception rather than the second one raised when we try to access xhr.status
                     */
                    try {
                        msg = "HTTP " + xhr.status + " attempting to load TileSource";
                    } catch ( e ) {
                        var formattedExc;
                        if ( typeof( exc ) == "undefined" || !exc.toString ) {
                            formattedExc = "Unknown error";
                        } else {
                            formattedExc = exc.toString();
                        }

                        msg = formattedExc + " attempting to load TileSource";
                    }

                    /***
                     * Raised when an error occurs loading a TileSource.
                     *
                     * @event open-failed
                     * @memberof OpenSeadragon.TileSource
                     * @type {object}
                     * @property {OpenSeadragon.TileSource} eventSource - A reference to the TileSource which raised the event.
                     * @property {String} message
                     * @property {String} source
                     * @property {?Object} userData - Arbitrary subscriber-defined object.
                     */
                    _this.raiseEvent( 'open-failed', {
                        message: msg,
                        source: url
                    });
                }
            });
        }

    },

    /**
     * Responsible determining if a the particular TileSource supports the
     * data format ( and allowed to apply logic against the url the data was
     * loaded from, if any ). Overriding implementations are expected to do
     * something smart with data and / or url to determine support.  Also
     * understand that iteration order of TileSources is not guarunteed so
     * please make sure your data or url is expressive enough to ensure a simple
     * and sufficient mechanisim for clear determination.
     * @function
     * @param {String|Object|Array|Document} data
     * @param {String} url - the url the data was loaded
     *      from if any.
     * @return {Boolean}
     */
    supports: function( data, url ) {
        return false;
    },

    /**
     * Responsible for parsing and configuring the
     * image metadata pertinent to this TileSources implementation.
     * This method is not implemented by this class other than to throw an Error
     * announcing you have to implement it.  Because of the variety of tile
     * server technologies, and various specifications for building image
     * pyramids, this method is here to allow easy integration.
     * @function
     * @param {String|Object|Array|Document} data
     * @param {String} url - the url the data was loaded
     *      from if any.
     * @return {Object} options - A dictionary of keyword arguments sufficient
     *      to configure this tile sources constructor.
     * @throws {Error}
     */
    configure: function( data, url ) {
        throw new Error( "Method not implemented." );
    },

    /**
     * Responsible for retriving the url which will return an image for the
     * region specified by the given x, y, and level components.
     * This method is not implemented by this class other than to throw an Error
     * announcing you have to implement it.  Because of the variety of tile
     * server technologies, and various specifications for building image
     * pyramids, this method is here to allow easy integration.
     * @function
     * @param {Number} level
     * @param {Number} x
     * @param {Number} y
     * @throws {Error}
     */
    getTileUrl: function( level, x, y ) {
        throw new Error( "Method not implemented." );
    },

    /**
     * @function
     * @param {Number} level
     * @param {Number} x
     * @param {Number} y
     */
    tileExists: function( level, x, y ) {
        var numTiles = this.getNumTiles( level );
        return  level >= this.minLevel &&
                level <= this.maxLevel &&
                x >= 0 &&
                y >= 0 &&
                x < numTiles.x &&
                y < numTiles.y;
    }
};


$.extend( true, $.TileSource.prototype, $.EventSource.prototype );


/**
 * Decides whether to try to process the response as xml, json, or hand back
 * the text
 * @private
 * @inner
 * @function
 * @param {XMLHttpRequest} xhr - the completed network request
 */
function processResponse( xhr ){
    var responseText = xhr.responseText,
        status       = xhr.status,
        statusText,
        data;

    if ( !xhr ) {
        throw new Error( $.getString( "Errors.Security" ) );
    } else if ( xhr.status !== 200 && xhr.status !== 0 ) {
        status     = xhr.status;
        statusText = ( status == 404 ) ?
            "Not Found" :
            xhr.statusText;
        throw new Error( $.getString( "Errors.Status", status, statusText ) );
    }

    if( responseText.match(/\s*<.*/) ){
        try{
        data = ( xhr.responseXML && xhr.responseXML.documentElement ) ?
            xhr.responseXML :
            $.parseXml( responseText );
        } catch (e){
            data = xhr.responseText;
        }
    }else if( responseText.match(/\s*[\{\[].*/) ){
        data = $.parseJSON(responseText);
    }else{
        data = responseText;
    }
    return data;
}


/**
 * Determines the TileSource Implementation by introspection of OpenSeadragon
 * namespace, calling each TileSource implementation of 'isType'
 * @private
 * @inner
 * @function
 * @param {Object|Array|Document} data - the tile source configuration object
 * @param {String} url - the url where the tile source configuration object was
 *      loaded from, if any.
 */
$.TileSource.determineType = function( tileSource, data, url ){
    var property;
    for( property in OpenSeadragon ){
        if( property.match(/.+TileSource$/) &&
            $.isFunction( OpenSeadragon[ property ] ) &&
            $.isFunction( OpenSeadragon[ property ].prototype.supports ) &&
            OpenSeadragon[ property ].prototype.supports.call( tileSource, data, url )
        ){
            return OpenSeadragon[ property ];
        }
    }

    $.console.error( "No TileSource was able to open %s %s", url, data );
};


}( OpenSeadragon ));<|MERGE_RESOLUTION|>--- conflicted
+++ resolved
@@ -346,12 +346,6 @@
      */
     getTileAtPoint: function(level, point) {
         var widthScaled = this.dimensions.x * this.getLevelScale(level);
-<<<<<<< HEAD
-        var pixelX = point.x * widthScaled;
-        var pixelY = point.y * widthScaled;
-        var x = Math.floor(pixelX / this.getTileWidth());
-        var y = Math.floor(pixelY / this.getTileHeight());
-=======
         var pixelX = $.positiveModulo(point.x, 1) * widthScaled;
         var pixelY = $.positiveModulo(point.y, 1 / this.aspectRatio) * widthScaled;
 
@@ -363,7 +357,6 @@
         x += numTiles.x * Math.floor(point.x);
         y += numTiles.y * Math.floor(point.y * this.aspectRatio);
 
->>>>>>> e910e93d
         return new $.Point(x, y);
     },
 
