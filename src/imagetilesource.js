/*
 * OpenSeadragon - ImageTileSource
 *
 * Copyright (C) 2009 CodePlex Foundation
 * Copyright (C) 2010-2024 OpenSeadragon contributors
 *
 * Redistribution and use in source and binary forms, with or without
 * modification, are permitted provided that the following conditions are
 * met:
 *
 * - Redistributions of source code must retain the above copyright notice,
 *   this list of conditions and the following disclaimer.
 *
 * - Redistributions in binary form must reproduce the above copyright
 *   notice, this list of conditions and the following disclaimer in the
 *   documentation and/or other materials provided with the distribution.
 *
 * - Neither the name of CodePlex Foundation nor the names of its
 *   contributors may be used to endorse or promote products derived from
 *   this software without specific prior written permission.
 *
 * THIS SOFTWARE IS PROVIDED BY THE COPYRIGHT HOLDERS AND CONTRIBUTORS
 * "AS IS" AND ANY EXPRESS OR IMPLIED WARRANTIES, INCLUDING, BUT NOT
 * LIMITED TO, THE IMPLIED WARRANTIES OF MERCHANTABILITY AND FITNESS FOR
 * A PARTICULAR PURPOSE ARE DISCLAIMED.  IN NO EVENT SHALL THE COPYRIGHT
 * OWNER OR CONTRIBUTORS BE LIABLE FOR ANY DIRECT, INDIRECT, INCIDENTAL,
 * SPECIAL, EXEMPLARY, OR CONSEQUENTIAL DAMAGES (INCLUDING, BUT NOT LIMITED
 * TO, PROCUREMENT OF SUBSTITUTE GOODS OR SERVICES; LOSS OF USE, DATA, OR
 * PROFITS; OR BUSINESS INTERRUPTION) HOWEVER CAUSED AND ON ANY THEORY OF
 * LIABILITY, WHETHER IN CONTRACT, STRICT LIABILITY, OR TORT (INCLUDING
 * NEGLIGENCE OR OTHERWISE) ARISING IN ANY WAY OUT OF THE USE OF THIS
 * SOFTWARE, EVEN IF ADVISED OF THE POSSIBILITY OF SUCH DAMAGE.
 */
(function ($) {
/**
 * @class ImageTileSource
 * @classdesc The ImageTileSource allows a simple image to be loaded
 * into an OpenSeadragon Viewer.
 * There are 2 ways to open an ImageTileSource:
 * 1. viewer.open({type: 'image', url: fooUrl});
 * 2. viewer.open(new OpenSeadragon.ImageTileSource({url: fooUrl}));
 *
 * With the first syntax, the crossOriginPolicy, ajaxWithCredentials and
 * useCanvas options are inherited from the viewer if they are not
 * specified directly in the options object.
 *
 * @memberof OpenSeadragon
 * @extends OpenSeadragon.TileSource
 * @param {Object} options Options object.
 * @param {String} options.url URL of the image
 * @param {Boolean} [options.buildPyramid=true] If set to true (default), a
 * pyramid will be built internally to provide a better downsampling.
 * @param {String|Boolean} [options.crossOriginPolicy=false] Valid values are
 * 'Anonymous', 'use-credentials', and false. If false, image requests will
 * not use CORS preventing internal pyramid building for images from other
 * domains.
 * @param {String|Boolean} [options.ajaxWithCredentials=false] Whether to set
 * the withCredentials XHR flag for AJAX requests (when loading tile sources).
 * @param {Boolean} [options.useCanvas=true] Set to false to prevent any use
 * of the canvas API.
 */
$.ImageTileSource = class extends $.TileSource {

    constructor(props) {
        super($.extend({
            buildPyramid: true,
            crossOriginPolicy: false,
            ajaxWithCredentials: false,
        }, props));
    }

    /**
     * Determine if the data and/or url imply the image service is supported by
     * this tile source.
     * @function
     * @param {Object|Array} data
     * @param {String} url - optional
     */
    supports(data, url) {
        return data.type && data.type === "image";
    }
    /**
     *
     * @function
     * @param {Object} options - the options
     * @param {String} dataUrl - the url the image was retrieved from, if any.
     * @param {String} postData - HTTP POST data in k=v&k2=v2... form or null
     * @returns {Object} options - A dictionary of keyword arguments sufficient
     *      to configure this tile sources constructor.
     */
    configure(options, dataUrl, postData) {
        return options;
    }
    /**
     * Responsible for retrieving, and caching the
     * image metadata pertinent to this TileSources implementation.
     * @function
     * @param {String} url
     * @throws {Error}
     */
    getImageInfo(url) {
        const image = new Image(),
            _this = this;

        if (this.crossOriginPolicy) {
            image.crossOrigin = this.crossOriginPolicy;
        }
        if (this.ajaxWithCredentials) {
            image.useCredentials = this.ajaxWithCredentials;
        }

        $.addEvent(image, 'load', function () {
            _this.width = image.naturalWidth;
            _this.height = image.naturalHeight;
            _this.aspectRatio = _this.width / _this.height;
            _this.dimensions = new $.Point(_this.width, _this.height);
            _this._tileWidth = _this.width;
            _this._tileHeight = _this.height;
            _this.tileOverlap = 0;
            _this.minLevel = 0;
            _this.image = image;
            _this.levels = _this._buildLevels(image);
            _this.maxLevel = _this.levels.length - 1;

            _this.ready = true;

            // Note: this event is documented elsewhere, in TileSource
            _this.raiseEvent('ready', {tileSource: _this});
        });

        $.addEvent(image, 'error', function () {
            _this.image = null;
            // Note: this event is documented elsewhere, in TileSource
            _this.raiseEvent('open-failed', {
                message: "Error loading image at " + url,
                source: url
            });
        });

        image.src = url;
    }
    /**
     * @function
     * @param {Number} level
     */
    getLevelScale(level) {
        let levelScale = NaN;
        if (level >= this.minLevel && level <= this.maxLevel) {
            levelScale =
                this.levels[level].width /
                this.levels[this.maxLevel].width;
        }
        return levelScale;
    }
    /**
     * @function
     * @param {Number} level
     */
    getNumTiles(level) {
        if (this.getLevelScale(level)) {
            return new $.Point(1, 1);
        }
        return new $.Point(0, 0);
    }
    /**
     * Retrieves a tile url
     * @function
     * @param {Number} level Level of the tile
     * @param {Number} x x coordinate of the tile
     * @param {Number} y y coordinate of the tile
     */
    getTileUrl(level, x, y) {
        if (level === this.maxLevel) {
            return this.url; //for original image, preserve url
        }
        //make up url by positional args
        return `${this.url}?l=${level}&x=${x}&y=${y}`;
    }

    /**
     * Equality comparator
     */
    equals(otherSource) {
        return this.url === otherSource.url;
    }

    getTilePostData(level, x, y) {
        return {level: level, x: x, y: y};
    }

    /**
     * Retrieves a tile context 2D
     * @deprecated
     */
    getContext2D(level, x, y) {
        $.console.error('Using [TiledImage.getContext2D] (for plain images only) is deprecated. ' +
            'Use overridden downloadTileStart (https://openseadragon.github.io/examples/advanced-data-model/) instead.');
        return this._createContext2D();
    }

    downloadTileStart(job) {
        const tileData = job.postData;
        if (tileData.level === this.maxLevel) {
            job.finish(this.image, null, "image");
            return;
        }

        if (tileData.level >= this.minLevel && tileData.level <= this.maxLevel) {
            const levelData = this.levels[tileData.level];
            const context = this._createContext2D(this.image, levelData.width, levelData.height);
            job.finish(context, null, "context2d");
            return;
        }
        job.fail(`Invalid level ${tileData.level} for plain image source. Did you forget to set buildPyramid=true?`);
    }

    downloadTileAbort(job) {
        //no-op
    }

    // private
    //
    // Builds the different levels of the pyramid if possible
    // (i.e. if canvas API enabled and no canvas tainting issue).
    _buildLevels(image) {
        const levels = [{
            url: image.src,
            width: image.naturalWidth,
            height:  image.naturalHeight
        }];

        if (!this.buildPyramid || !$.supportsCanvas || !this.useCanvas) {
            return levels;
        }

        let currentWidth = image.naturalWidth,
            currentHeight = image.naturalHeight;
        // We build smaller levels until either width or height becomes
        // 2 pixel wide.
        while (currentWidth >= 2 && currentHeight >= 2) {
            currentWidth = Math.floor(currentWidth / 2);
            currentHeight = Math.floor(currentHeight / 2);

            levels.push({
                width: currentWidth,
                height: currentHeight,
            });
        }
        return levels.reverse();
    }

<<<<<<< HEAD
    _createContext2D(data, w, h) {
        const canvas = document.createElement("canvas"),
            context = canvas.getContext("2d");
=======
                    if(viewer){
                        /**
                        * Triggered when an image has just been unloaded
                        *
                        * @event image-unloaded
                        * @memberof OpenSeadragon.Viewer
                        * @type {object}
                        * @property {CanvasRenderingContext2D} context2D - The context that is being unloaded
                        * @private
                        */
                        viewer.raiseEvent("image-unloaded", {
                            context2D: this.levels[i].context2D
                        });
                    }
>>>>>>> d97ba581

        canvas.width = w;
        canvas.height = h;
        context.drawImage(data, 0, 0, w, h);
        return context;
    }
};

}(OpenSeadragon));<|MERGE_RESOLUTION|>--- conflicted
+++ resolved
@@ -249,26 +249,11 @@
         return levels.reverse();
     }
 
-<<<<<<< HEAD
+
     _createContext2D(data, w, h) {
         const canvas = document.createElement("canvas"),
             context = canvas.getContext("2d");
-=======
-                    if(viewer){
-                        /**
-                        * Triggered when an image has just been unloaded
-                        *
-                        * @event image-unloaded
-                        * @memberof OpenSeadragon.Viewer
-                        * @type {object}
-                        * @property {CanvasRenderingContext2D} context2D - The context that is being unloaded
-                        * @private
-                        */
-                        viewer.raiseEvent("image-unloaded", {
-                            context2D: this.levels[i].context2D
-                        });
-                    }
->>>>>>> d97ba581
+
 
         canvas.width = w;
         canvas.height = h;
