--- conflicted
+++ resolved
@@ -302,12 +302,8 @@
                                         tiledImage._croppingPolygons ||
                                         tiledImage.debugMode
                                     );
-<<<<<<< HEAD
+              
                 let useTwoPassRendering = useContext2dPipeline ||(tiledImage.opacity < 1); // TODO: check hasTransparency in addition to opacity
-=======
-                let useTwoPassRendering = useContext2dPipeline || (tiledImage.opacity < 1); // TO DO: check hasTransparency in addition to opacity
->>>>>>> 1e377457
-
 
                 let tilesToDraw = tiledImage.getTilesToDraw();
 
