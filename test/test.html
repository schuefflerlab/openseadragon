<!DOCTYPE html>
<html>
<head>
    <meta charset="utf-8">
    <title>OpenSeadragon QUnit</title>
    <link rel="stylesheet" href="/node_modules/grunt-contrib-qunit/test/libs/qunit.css">
    <link rel="stylesheet" href="/test/test.css">
</head>
<body>
    <div id="qunit"></div>
    <div id="qunit-fixture"></div>
    <div id="example"></div>
    <script src="/node_modules/grunt-contrib-qunit/test/libs/qunit.js"></script>
    <script src="/test/lib/jquery-1.9.1.min.js"></script>
    <script src="/test/lib/jquery.simulate.js"></script>
    <script src="/build/openseadragon/openseadragon.min.js"></script>
    <script src="/test/test.js"></script>
    <script src="/test/basic.js"></script>
    <script src="/test/strings.js"></script>
<<<<<<< HEAD
    <script src="/test/formats.js"></script>
=======
    <script src="/test/utils.js"></script>
    <script src="/test/dzi-jsonp.js"></script>
>>>>>>> fd04647b
</body>
</html><|MERGE_RESOLUTION|>--- conflicted
+++ resolved
@@ -17,11 +17,7 @@
     <script src="/test/test.js"></script>
     <script src="/test/basic.js"></script>
     <script src="/test/strings.js"></script>
-<<<<<<< HEAD
     <script src="/test/formats.js"></script>
-=======
     <script src="/test/utils.js"></script>
-    <script src="/test/dzi-jsonp.js"></script>
->>>>>>> fd04647b
 </body>
 </html>