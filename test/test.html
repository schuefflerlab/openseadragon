<!DOCTYPE html>
<html>
<head>
    <meta charset="utf-8">
    <title>OpenSeadragon QUnit</title>
    <link rel="stylesheet" href="/node_modules/grunt-contrib-qunit/test/libs/qunit.css">
    <link rel="stylesheet" href="/test/test.css">
</head>
<body>
    <div id="qunit"></div>
    <div id="qunit-fixture"></div>
    <div id="example"></div>
    <script src="/node_modules/grunt-contrib-qunit/test/libs/qunit.js"></script>
    <script src="/test/lib/jquery-1.9.1.min.js"></script>
    <script src="/test/lib/jquery.simulate.js"></script>
    <script src="/build/openseadragon/openseadragon.min.js"></script>
    <script src="/test/util.js"></script>
    <script src="/test/basic.js"></script>
<<<<<<< HEAD
    <script src="/test/dzi-jsonp.js"></script>
=======
    <script src="/test/strings.js"></script>
    <!-- <script src="/test/dzi-jsonp.js"></script> -->
>>>>>>> 980c2d23
</body>
</html><|MERGE_RESOLUTION|>--- conflicted
+++ resolved
@@ -16,11 +16,7 @@
     <script src="/build/openseadragon/openseadragon.min.js"></script>
     <script src="/test/util.js"></script>
     <script src="/test/basic.js"></script>
-<<<<<<< HEAD
+    <script src="/test/strings.js"></script>
     <script src="/test/dzi-jsonp.js"></script>
-=======
-    <script src="/test/strings.js"></script>
-    <!-- <script src="/test/dzi-jsonp.js"></script> -->
->>>>>>> 980c2d23
 </body>
 </html>